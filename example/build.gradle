apply plugin: 'com.android.application'
// make sure this line comes *after* you apply the Android plugin
apply plugin: 'com.getkeepsafe.dexcount'

repositories {
    mavenLocal()
    // Before LaunchDarkly release artifacts get synced to Maven Central they are here along with snapshots:
    maven { url "https://oss.sonatype.org/content/groups/public/" }
    google()
    mavenCentral()
}

android {
    compileSdkVersion 30
    buildToolsVersion '30.0.2'
    defaultConfig {
        applicationId "com.launchdarkly.example"
        minSdkVersion 18
        targetSdkVersion 30
        versionCode 1
        versionName "1.0"

        testInstrumentationRunner "androidx.test.runner.AndroidJUnitRunner"
        testInstrumentationRunnerArguments clearPackageData: 'true'
    }
    buildTypes {
        release {
            minifyEnabled true
        }
    }
    lintOptions {
        abortOnError false
    }

    compileOptions {
        sourceCompatibility JavaVersion.VERSION_1_8
        targetCompatibility JavaVersion.VERSION_1_8
    }

    dexOptions {
        javaMaxHeapSize "4g"
    }

    useLibrary 'android.test.runner'
}

dependencies {
    implementation fileTree(include: ['*.jar'], dir: 'libs')
    implementation 'com.google.code.gson:gson:2.8.2'
    implementation "androidx.annotation:annotation:1.1.0"
    implementation "androidx.appcompat:appcompat:1.2.0"
    implementation 'com.android.support:appcompat-v7:28.0.0'
    implementation project(path: ':launchdarkly-android-client-sdk')
    // Comment the previous line and uncomment this one to depend on the published artifact:
<<<<<<< HEAD
    //implementation 'com.launchdarkly:launchdarkly-android-client-sdk:2.11.0'
=======
    //implementation 'com.launchdarkly:launchdarkly-android-client-sdk:2.14.1'
>>>>>>> 33f56b2d

    implementation 'com.jakewharton.timber:timber:4.7.1'

    testImplementation 'junit:junit:4.12'
    androidTestImplementation 'junit:junit:4.12'
    androidTestImplementation "androidx.test:runner:1.3.0"
    androidTestImplementation 'androidx.test.ext:junit:1.1.1'
}<|MERGE_RESOLUTION|>--- conflicted
+++ resolved
@@ -52,11 +52,7 @@
     implementation 'com.android.support:appcompat-v7:28.0.0'
     implementation project(path: ':launchdarkly-android-client-sdk')
     // Comment the previous line and uncomment this one to depend on the published artifact:
-<<<<<<< HEAD
-    //implementation 'com.launchdarkly:launchdarkly-android-client-sdk:2.11.0'
-=======
     //implementation 'com.launchdarkly:launchdarkly-android-client-sdk:2.14.1'
->>>>>>> 33f56b2d
 
     implementation 'com.jakewharton.timber:timber:4.7.1'
 
