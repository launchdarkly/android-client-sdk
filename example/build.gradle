apply plugin: 'com.android.application'
// make sure this line comes *after* you apply the Android plugin
apply plugin: 'com.getkeepsafe.dexcount'

repositories {
    mavenLocal()
    // Before LaunchDarkly release artifacts get synced to Maven Central they are here along with snapshots:
    maven { url "https://oss.sonatype.org/content/groups/public/" }
    google()
    mavenCentral()
}

android {
    compileSdkVersion 26
    buildToolsVersion '26.0.2'
    defaultConfig {
        applicationId "com.launchdarkly.example"
        minSdkVersion 16
        targetSdkVersion 26
        versionCode 1
        versionName "1.0"
    }
    buildTypes {
        release {
            minifyEnabled true
        }
    }
    lintOptions {
        abortOnError false
    }

    compileOptions {
        sourceCompatibility JavaVersion.VERSION_1_7
        targetCompatibility JavaVersion.VERSION_1_7
    }

    dexOptions {
        javaMaxHeapSize "4g"
    }

}

dependencies {
    implementation fileTree(include: ['*.jar'], dir: 'libs')
    implementation 'com.google.code.gson:gson:2.8.2'
    implementation 'com.android.support:appcompat-v7:26.1.0'
    implementation project(path: ':launchdarkly-android-client-sdk')
    // Comment the previous line and uncomment this one to depend on the published artifact:
<<<<<<< HEAD
    //implementation 'com.launchdarkly:launchdarkly-android-client-sdk:2.7.0'
=======
    //implementation 'com.launchdarkly:launchdarkly-android-client:2.8.0'
>>>>>>> 34acc20c

    implementation 'com.jakewharton.timber:timber:4.7.1'

    testImplementation 'junit:junit:4.12'
}<|MERGE_RESOLUTION|>--- conflicted
+++ resolved
@@ -46,11 +46,7 @@
     implementation 'com.android.support:appcompat-v7:26.1.0'
     implementation project(path: ':launchdarkly-android-client-sdk')
     // Comment the previous line and uncomment this one to depend on the published artifact:
-<<<<<<< HEAD
-    //implementation 'com.launchdarkly:launchdarkly-android-client-sdk:2.7.0'
-=======
-    //implementation 'com.launchdarkly:launchdarkly-android-client:2.8.0'
->>>>>>> 34acc20c
+    //implementation 'com.launchdarkly:launchdarkly-android-client-sdk:2.8.0'
 
     implementation 'com.jakewharton.timber:timber:4.7.1'
 
