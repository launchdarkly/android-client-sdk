--- conflicted
+++ resolved
@@ -68,18 +68,9 @@
     public synchronized ListenableFuture<JsonObject> fetch(LDUser user) {
         final SettableFuture<JsonObject> doneFuture = SettableFuture.create();
 
-<<<<<<< HEAD
         if (user != null && !isOffline && isInternetConnected(context)) {
-            String uri = config.getBaseUri() + "/msdk/eval/users/" + user.getAsUrlSafeBase64();
-            Log.d(TAG, "Attempting to fetch Feature flags using uri: " + uri);
-            final Request request = config.getRequestBuilder()
-                    .url(uri)
-                    .build();
-=======
-        if (!isOffline && isInternetConnected(context)) {
 
             final Request request = config.isUseReport() ? getReportRequest(user) : getDefaultRequest(user);
->>>>>>> 2cc9b497
 
             Log.d(TAG, request.toString());
             Call call = client.newCall(request);
