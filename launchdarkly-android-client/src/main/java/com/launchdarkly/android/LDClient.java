package com.launchdarkly.android;

import android.app.Application;
import android.content.Context;
import android.content.IntentFilter;
import android.content.SharedPreferences;
<<<<<<< HEAD
import android.os.Build;
=======
import android.net.ConnectivityManager;
import android.net.NetworkInfo;
>>>>>>> 5cce5b8f
import android.support.annotation.NonNull;

import com.google.common.annotations.VisibleForTesting;
import com.google.common.base.Function;
import com.google.common.base.Preconditions;
import com.google.common.util.concurrent.Futures;
import com.google.common.util.concurrent.ListenableFuture;
import com.google.common.util.concurrent.MoreExecutors;
import com.google.common.util.concurrent.SettableFuture;
import com.google.gson.JsonElement;
import com.google.gson.JsonNull;
import com.google.gson.JsonObject;
import com.google.gson.JsonParser;
import com.google.gson.JsonPrimitive;
import com.google.gson.JsonSyntaxException;
import com.launchdarkly.android.response.SummaryEventSharedPreferences;

import java.io.Closeable;
import java.io.IOException;
import java.lang.ref.WeakReference;
import java.util.ArrayList;
import java.util.HashMap;
import java.util.List;
import java.util.Map;
import java.util.NoSuchElementException;
import java.util.Set;
import java.util.UUID;
import java.util.concurrent.ExecutionException;
import java.util.concurrent.Future;
import java.util.concurrent.TimeUnit;
import java.util.concurrent.TimeoutException;

import timber.log.Timber;

import static com.launchdarkly.android.Util.isInternetConnected;

/**
 * Client for accessing LaunchDarkly's Feature Flag system. This class enforces a singleton pattern.
 * The main entry point is the {@link #init(Application, LDConfig, LDUser)} method.
 */
public class LDClient implements LDClientInterface, Closeable {

    private static final String INSTANCE_ID_KEY = "instanceId";
    private static final String INSTANCE_CLEAR_KEY = "clear";
    private static int instanceClearCounter = 0;
    // Upon client init will get set to a Unique id per installation used when creating anonymous users
    private static String instanceId = "UNKNOWN_ANDROID";
    private static Map<String, LDClient> instances = null;

    private static final long MAX_RETRY_TIME_MS = 3_600_000; // 1 hour
    private static final long RETRY_TIME_MS = 1_000; // 1 second

    private final WeakReference<Application> application;
    private final LDConfig config;
    private final UserManager userManager;
    private final EventProcessor eventProcessor;
    private final UpdateProcessor updateProcessor;
    private final FeatureFlagFetcher fetcher;
    private final Throttler throttler;
    private ConnectivityReceiver connectivityReceiver;

    private volatile boolean isOffline = false;
    private volatile boolean isAppForegrounded = true;

    /**
     * Initializes the singleton/primary instance. The result is a {@link Future} which
     * will complete once the client has been initialized with the latest feature flag values. For
     * immediate access to the Client (possibly with out of date feature flags), it is safe to ignore
     * the return value of this method, and afterward call {@link #get()}
     * <p/>
     * If the client has already been initialized, is configured for offline mode, or the device is
     * not connected to the internet, this method will return a {@link Future} that is
     * already in the completed state.
     *
     * @param application Your Android application.
     * @param config      Configuration used to set up the client
     * @param user        The user used in evaluating feature flags
     * @return a {@link Future} which will complete once the client has been initialized.
     */
    public static synchronized Future<LDClient> init(@NonNull Application application, @NonNull LDConfig config, @NonNull LDUser user) {
        boolean applicationValid = validateParameter(application);
        boolean configValid = validateParameter(config);
        boolean userValid = validateParameter(user);
        if (!applicationValid) {
            return Futures.immediateFailedFuture(new LaunchDarklyException("Client initialization requires a valid application"));
        }
        if (!configValid) {
            return Futures.immediateFailedFuture(new LaunchDarklyException("Client initialization requires a valid configuration"));
        }
        if (!userValid) {
            return Futures.immediateFailedFuture(new LaunchDarklyException("Client initialization requires a valid user"));
        }

        SettableFuture<LDClient> settableFuture = SettableFuture.create();

        if (instances != null) {
            Timber.w("LDClient.init() was called more than once! returning primary instance.");
            settableFuture.set(instances.get(LDConfig.primaryEnvironmentName));
            return settableFuture;
        }
        if (BuildConfig.DEBUG) {
            Timber.plant(new Timber.DebugTree());
        }


        ConnectivityManager cm = (ConnectivityManager) application.getSystemService(Context.CONNECTIVITY_SERVICE);
        NetworkInfo activeNetwork = cm.getActiveNetworkInfo();
        boolean deviceConnected = activeNetwork != null && activeNetwork.isConnectedOrConnecting();

        instances = new HashMap<>();

        Map<String, ListenableFuture<Void>> updateFutures = new HashMap<>();

        for (Map.Entry<String, String> mobileKeys : config.getMobileKeys().entrySet()) {
            final LDClient instance = new LDClient(application, config, mobileKeys.getKey());
            instance.userManager.setCurrentUser(user);

            instances.put(mobileKeys.getKey(), instance);

            if (instance.isOffline() || !deviceConnected)
                continue;

            instance.eventProcessor.start();
            updateFutures.put(mobileKeys.getKey(), instance.updateProcessor.start());
            instance.sendEvent(new IdentifyEvent(user));
        }

        ArrayList<ListenableFuture<Void>> online = new ArrayList<>();

        for (Map.Entry<String, ListenableFuture<Void>> entry : updateFutures.entrySet()) {
            if (!instances.get(entry.getKey()).isOffline()) {
                online.add(entry.getValue());
            }
        }

        ListenableFuture<List<Void>> allFuture = Futures.allAsList(online);

        // Transform initFuture so its result is the instance:
        return Futures.transform(allFuture, new Function<List<Void>, LDClient>() {
            @Override
            public LDClient apply(List<Void> input) {
                return instances.get(LDConfig.primaryEnvironmentName);
            }
        }, MoreExecutors.directExecutor());
    }

    private static <T> boolean validateParameter(T parameter) {
        boolean parameterValid;
        try {
            Preconditions.checkNotNull(parameter);
            parameterValid = true;
        } catch (NullPointerException e) {
            parameterValid = false;
        }
        return parameterValid;
    }

    /**
     * Initializes the singleton instance and blocks for up to <code>startWaitSeconds</code> seconds
     * until the client has been initialized. If the client does not initialize within
     * <code>startWaitSeconds</code> seconds, it is returned anyway and can be used, but may not
     * have fetched the most recent feature flag values.
     *
     * @param application
     * @param config
     * @param user
     * @param startWaitSeconds
     * @return
     */
    public static synchronized LDClient init(Application application, LDConfig config, LDUser user, int startWaitSeconds) {
        Timber.i("Initializing Client and waiting up to %s for initialization to complete", startWaitSeconds);
        Future<LDClient> initFuture = init(application, config, user);
        try {
            return initFuture.get(startWaitSeconds, TimeUnit.SECONDS);
        } catch (InterruptedException | ExecutionException e) {
            Timber.e(e, "Exception during Client initialization");
        } catch (TimeoutException e) {
            Timber.w("Client did not successfully initialize within %s seconds. It could be taking longer than expected to start up", startWaitSeconds);
        }
        return instances.get(LDConfig.primaryEnvironmentName);
    }

    /**
     * @return the singleton instance.
     * @throws LaunchDarklyException if {@link #init(Application, LDConfig, LDUser)} has not been called.
     */
    public static LDClient get() throws LaunchDarklyException {
        if (instances == null) {
            Timber.e("LDClient.get() was called before init()!");
            throw new LaunchDarklyException("LDClient.get() was called before init()!");
        }
        return instances.get(LDConfig.primaryEnvironmentName);
    }

    static Set<String> getEnvironmentNames() throws LaunchDarklyException {
        if (instances == null) {
            Timber.e("LDClient.getEnvironmentNames() was called before init()!");
            throw new LaunchDarklyException("LDClient.getEnvironmentNames() was called before init()!");
        }
        return instances.keySet();
    }

    public static LDClient getForMobileKey(String keyName) {
        return instances.get(keyName);
    }

    @VisibleForTesting
    protected LDClient(final Application application, @NonNull final LDConfig config) {
        this(application, config, LDConfig.primaryEnvironmentName);
    }

    @VisibleForTesting
    protected LDClient(final Application application, @NonNull final LDConfig config, String environmentName) {
        Timber.i("Creating LaunchDarkly client. Version: %s", BuildConfig.VERSION_NAME);
        this.config = config;
        this.isOffline = config.isOffline();
        this.application = new WeakReference<>(application);

        SharedPreferences instanceIdSharedPrefs = application.getSharedPreferences(LDConfig.SHARED_PREFS_BASE_KEY + "id", Context.MODE_PRIVATE);
        SharedPreferences mobileKeySharedPrefs =
                application.getSharedPreferences(LDConfig.SHARED_PREFS_BASE_KEY + config.getMobileKeys().get(environmentName), Context.MODE_PRIVATE);

        if (!instanceIdSharedPrefs.contains(INSTANCE_CLEAR_KEY)) {
            SharedPreferences.Editor editor = mobileKeySharedPrefs.edit();

            for (Map.Entry<String, ?> entry : instanceIdSharedPrefs.getAll().entrySet()) {
                Object value = entry.getValue();
                String key = entry.getKey();

                if (value instanceof Boolean)
                    editor.putBoolean(key, (Boolean) value);
                else if (value instanceof Float)
                    editor.putFloat(key, (Float) value);
                else if (value instanceof Integer)
                    editor.putInt(key, (Integer) value);
                else if (value instanceof Long)
                    editor.putLong(key, (Long) value);
                else if (value instanceof String)
                    editor.putString(key, ((String) value));
                editor.apply();
            }

            if (instanceClearCounter > config.getMobileKeys().size()) { //SharedPreferences will only be cleared if all environments have a copy
                instanceIdSharedPrefs.edit().clear().commit();
                instanceIdSharedPrefs.edit().putString(INSTANCE_CLEAR_KEY, INSTANCE_CLEAR_KEY).apply();
            } else {
                instanceClearCounter++;
            }

        }

        if (!mobileKeySharedPrefs.contains(INSTANCE_ID_KEY)) {
            String uuid = UUID.randomUUID().toString();
            Timber.i("Did not find existing instance id. Saving a new one");
            SharedPreferences.Editor editor = mobileKeySharedPrefs.edit();
            editor.putString(INSTANCE_ID_KEY, uuid);
            editor.apply();
        }

<<<<<<< HEAD
        instanceId = instanceIdSharedPrefs.getString(INSTANCE_ID_KEY, instanceId);
=======
        instanceId = mobileKeySharedPrefs.getString(INSTANCE_ID_KEY, instanceId);
>>>>>>> 5cce5b8f
        Timber.i("Using instance id: %s", instanceId);

        this.fetcher = HttpFeatureFlagFetcher.newInstance(application, config, environmentName);
        this.userManager = UserManager.newInstance(application, fetcher);
        Foreground foreground = Foreground.get(application);
        Foreground.Listener foregroundListener = new Foreground.Listener() {
            @Override
            public void onBecameForeground() {
                PollingUpdater.stop(application);
                isAppForegrounded = true;
                if (isInternetConnected(application)) {
                    startForegroundUpdating();
                }
            }

            @Override
            public void onBecameBackground() {
                stopForegroundUpdating();
                isAppForegrounded = false;
                startBackgroundPolling();
            }
        };
        foreground.addListener(foregroundListener);

        if (config.isStream()) {
            this.updateProcessor = new StreamUpdateProcessor(config, userManager, environmentName);
        } else {
            Timber.i("Streaming is disabled. Starting LaunchDarkly Client in polling mode");
            this.updateProcessor = new PollingUpdateProcessor(application, userManager, config);
        }
        eventProcessor = new EventProcessor(application, config, userManager.getSummaryEventSharedPreferences(), environmentName);

        throttler = new Throttler(new Runnable() {
            @Override
            public void run() {
                setOnlineStatus();
            }
        }, RETRY_TIME_MS, MAX_RETRY_TIME_MS);

        if (Build.VERSION.SDK_INT >= Build.VERSION_CODES.N) {
            connectivityReceiver = new ConnectivityReceiver();
            IntentFilter filter = new IntentFilter(ConnectivityReceiver.CONNECTIVITY_CHANGE);
            application.registerReceiver(connectivityReceiver, filter);
        }
    }

    /**
     * Tracks that a user performed an event.
     *
     * @param eventName the name of the event
     * @param data      a JSON object containing additional data associated with the event
     */
    @Override
    public void track(String eventName, JsonElement data) {
        if (config.inlineUsersInEvents()) {
            sendEvent(new CustomEvent(eventName, userManager.getCurrentUser(), data));
        } else {
            sendEvent(new CustomEvent(eventName, userManager.getCurrentUser().getKeyAsString(), data));
        }
    }

    /**
     * Tracks that a user performed an event.
     *
     * @param eventName the name of the event
     */
    @Override
    public void track(String eventName) {
        if (config.inlineUsersInEvents()) {
            sendEvent(new CustomEvent(eventName, userManager.getCurrentUser(), null));
        } else {
            sendEvent(new CustomEvent(eventName, userManager.getCurrentUser().getKeyAsString(), null));
        }
    }

    /**
     * Sets the current user, retrieves flags for that user, then sends an Identify Event to LaunchDarkly.
     * The 5 most recent users' flag settings are kept locally.
     *
     * @param user
     * @return Future whose success indicates this user's flag settings have been stored locally and are ready for evaluation.
     */
    @Override
    public synchronized Future<Void> identify(LDUser user) {
        return LDClient.identifyInstances(user);
    }

    private synchronized ListenableFuture<Void> identifyInternal(LDUser user) {
        if (user == null) {
            return Futures.immediateFailedFuture(new LaunchDarklyException("User cannot be null"));
        }

        if (user.getKey() == null) {
            Timber.w("identify called with null user or null user key!");
        }

        ListenableFuture<Void> doneFuture;
        userManager.setCurrentUser(user);

        if (!config.isStream()) {
            doneFuture = userManager.updateCurrentUser();
        } else {
            doneFuture = updateProcessor.restart();
        }

        sendEvent(new IdentifyEvent(user));

        return doneFuture;
    }

    private static synchronized Future<Void> identifyInstances(LDUser user) {
        if (user == null) {
            return Futures.immediateFailedFuture(new LaunchDarklyException("User cannot be null"));
        }

        ArrayList<ListenableFuture<Void>> futures = new ArrayList<>();

        for (LDClient client : instances.values()) {
            futures.add(client.identifyInternal(user));
        }

        return Futures.transform(Futures.allAsList(futures), new Function<List<Void>, Void>() {
            @Override
            public Void apply(List<Void> input) {
                return null;
            }
        }, MoreExecutors.directExecutor());
    }

    /**
     * Returns a map of all feature flags for the current user. No events are sent to LaunchDarkly.
     *
     * @return
     */
    @Override
    public Map<String, ?> allFlags() {
        return userManager.getCurrentUserSharedPrefs().getAll();
    }

    /**
     * Returns the flag value for the current user. Returns <code>fallback</code> when one of the following occurs:
     * <ol>
     * <li>Flag is missing</li>
     * <li>The flag is not of a boolean type</li>
     * <li>Any other error</li>
     * </ol>
     *
     * @param flagKey
     * @param fallback
     * @return
     */
    @SuppressWarnings("ConstantConditions")
    @Override
    public Boolean boolVariation(String flagKey, Boolean fallback) {
        Boolean result = fallback;
        try {
            result = userManager.getCurrentUserSharedPrefs().getBoolean(flagKey, fallback);
        } catch (ClassCastException cce) {
            Timber.e(cce, "Attempted to get boolean flag that exists as another type for key: %s Returning fallback: %s", flagKey, fallback);
        } catch (NullPointerException npe) {
            Timber.e(npe, "Attempted to get boolean flag with a default null value for key: %s Returning fallback: %s", flagKey, fallback);
        }
        int version = userManager.getFlagResponseSharedPreferences().getVersionForEvents(flagKey);
        int variation = userManager.getFlagResponseSharedPreferences().getStoredVariation(flagKey);
        if (result == null && fallback == null) {
            updateSummaryEvents(flagKey, null, null);
            sendFlagRequestEvent(flagKey, JsonNull.INSTANCE, JsonNull.INSTANCE, version, variation);
        } else if (result == null) {
            updateSummaryEvents(flagKey, null, new JsonPrimitive(fallback));
            sendFlagRequestEvent(flagKey, JsonNull.INSTANCE, new JsonPrimitive(fallback), version, variation);
        } else if (fallback == null) {
            updateSummaryEvents(flagKey, new JsonPrimitive(result), null);
            sendFlagRequestEvent(flagKey, new JsonPrimitive(result), JsonNull.INSTANCE, version, variation);
        } else {
            updateSummaryEvents(flagKey, new JsonPrimitive(result), new JsonPrimitive(fallback));
            sendFlagRequestEvent(flagKey, new JsonPrimitive(result), new JsonPrimitive(fallback), version, variation);
        }
        Timber.d("boolVariation: returning variation: %s flagKey: %s user key: %s", result, flagKey, userManager.getCurrentUser().getKeyAsString());
        return result;
    }

    /**
     * Returns the flag value for the current user. Returns <code>fallback</code> when one of the following occurs:
     * <ol>
     * <li>Flag is missing</li>
     * <li>The flag is not of an integer type</li>
     * <li>Any other error</li>
     * </ol>
     *
     * @param flagKey
     * @param fallback
     * @return
     */
    @Override
    public Integer intVariation(String flagKey, Integer fallback) {
        Integer result = fallback;
        try {
            result = (int) userManager.getCurrentUserSharedPrefs().getFloat(flagKey, fallback);
        } catch (ClassCastException cce) {
            Timber.e(cce, "Attempted to get integer flag that exists as another type for key: %s Returning fallback: %s", flagKey, fallback);
        } catch (NullPointerException npe) {
            Timber.e(npe, "Attempted to get integer flag with a default null value for key: %s Returning fallback: %s", flagKey, fallback);
        }
        int version = userManager.getFlagResponseSharedPreferences().getVersionForEvents(flagKey);
        int variation = userManager.getFlagResponseSharedPreferences().getStoredVariation(flagKey);
        if (result == null && fallback == null) {
            updateSummaryEvents(flagKey, null, null);
            sendFlagRequestEvent(flagKey, JsonNull.INSTANCE, JsonNull.INSTANCE, version, variation);
        } else if (result == null) {
            updateSummaryEvents(flagKey, null, new JsonPrimitive(fallback));
            sendFlagRequestEvent(flagKey, JsonNull.INSTANCE, new JsonPrimitive(fallback), version, variation);
        } else if (fallback == null) {
            updateSummaryEvents(flagKey, new JsonPrimitive(result), null);
            sendFlagRequestEvent(flagKey, new JsonPrimitive(result), JsonNull.INSTANCE, version, variation);
        } else {
            updateSummaryEvents(flagKey, new JsonPrimitive(result), new JsonPrimitive(fallback));
            sendFlagRequestEvent(flagKey, new JsonPrimitive(result), new JsonPrimitive(fallback), version, variation);
        }
        Timber.d("intVariation: returning variation: %s flagKey: %s user key: %s", result, flagKey, userManager.getCurrentUser().getKeyAsString());
        return result;
    }

    /**
     * Returns the flag value for the current user. Returns <code>fallback</code> when one of the following occurs:
     * <ol>
     * <li>Flag is missing</li>
     * <li>The flag is not of a float type</li>
     * <li>Any other error</li>
     * </ol>
     *
     * @param flagKey
     * @param fallback
     * @return
     */
    @Override
    public Float floatVariation(String flagKey, Float fallback) {
        Float result = fallback;
        try {
            result = userManager.getCurrentUserSharedPrefs().getFloat(flagKey, fallback);
        } catch (ClassCastException cce) {
            Timber.e(cce, "Attempted to get float flag that exists as another type for key: %s Returning fallback: %s", flagKey, fallback);
        } catch (NullPointerException npe) {
            Timber.e(npe, "Attempted to get float flag with a default null value for key: %s Returning fallback: %s", flagKey, fallback);
        }
        int version = userManager.getFlagResponseSharedPreferences().getVersionForEvents(flagKey);
        int variation = userManager.getFlagResponseSharedPreferences().getStoredVariation(flagKey);
        if (result == null && fallback == null) {
            updateSummaryEvents(flagKey, null, null);
            sendFlagRequestEvent(flagKey, JsonNull.INSTANCE, JsonNull.INSTANCE, version, variation);
        } else if (result == null) {
            updateSummaryEvents(flagKey, null, new JsonPrimitive(fallback));
            sendFlagRequestEvent(flagKey, JsonNull.INSTANCE, new JsonPrimitive(fallback), version, variation);
        } else if (fallback == null) {
            updateSummaryEvents(flagKey, new JsonPrimitive(result), null);
            sendFlagRequestEvent(flagKey, new JsonPrimitive(result), JsonNull.INSTANCE, version, variation);
        } else {
            updateSummaryEvents(flagKey, new JsonPrimitive(result), new JsonPrimitive(fallback));
            sendFlagRequestEvent(flagKey, new JsonPrimitive(result), new JsonPrimitive(fallback), version, variation);
        }
        Timber.d("floatVariation: returning variation: %s flagKey: %s user key: %s", result, flagKey, userManager.getCurrentUser().getKeyAsString());
        return result;
    }

    /**
     * Returns the flag value for the current user. Returns <code>fallback</code> when one of the following occurs:
     * <ol>
     * <li>Flag is missing</li>
     * <li>The flag is not of a String type</li>
     * <li>Any other error</li>
     * </ol>
     *
     * @param flagKey
     * @param fallback
     * @return
     */
    @Override
    public String stringVariation(String flagKey, String fallback) {
        String result = fallback;
        try {
            result = userManager.getCurrentUserSharedPrefs().getString(flagKey, fallback);
        } catch (ClassCastException cce) {
            Timber.e(cce, "Attempted to get string flag that exists as another type for key: %s Returning fallback: %s", flagKey, fallback);
        } catch (NullPointerException npe) {
            Timber.e(npe, "Attempted to get string flag with a default null value for key: %s Returning fallback: %s", flagKey, fallback);
        }
        int version = userManager.getFlagResponseSharedPreferences().getVersionForEvents(flagKey);
        int variation = userManager.getFlagResponseSharedPreferences().getStoredVariation(flagKey);
        if (result == null && fallback == null) {
            updateSummaryEvents(flagKey, null, null);
            sendFlagRequestEvent(flagKey, JsonNull.INSTANCE, JsonNull.INSTANCE, version, variation);
        } else if (result == null) {
            updateSummaryEvents(flagKey, null, new JsonPrimitive(fallback));
            sendFlagRequestEvent(flagKey, JsonNull.INSTANCE, new JsonPrimitive(fallback), version, variation);
        } else if (fallback == null) {
            updateSummaryEvents(flagKey, new JsonPrimitive(result), null);
            sendFlagRequestEvent(flagKey, new JsonPrimitive(result), JsonNull.INSTANCE, version, variation);
        } else {
            updateSummaryEvents(flagKey, new JsonPrimitive(result), new JsonPrimitive(fallback));
            sendFlagRequestEvent(flagKey, new JsonPrimitive(result), new JsonPrimitive(fallback), version, variation);
        }
        Timber.d("stringVariation: returning variation: %s flagKey: %s user key: %s", result, flagKey, userManager.getCurrentUser().getKeyAsString());
        return result;
    }

    /**
     * Returns the flag value for the current user. Returns <code>fallback</code> when one of the following occurs:
     * <ol>
     * <li>Flag is missing</li>
     * <li>The flag is not valid JSON</li>
     * <li>Any other error</li>
     * </ol>
     *
     * @param flagKey
     * @param fallback
     * @return
     */
    @Override
    public JsonElement jsonVariation(String flagKey, JsonElement fallback) {
        JsonElement result = fallback;
        try {
            String stringResult = userManager.getCurrentUserSharedPrefs().getString(flagKey, null);
            if (stringResult != null) {
                result = new JsonParser().parse(stringResult);
            }
        } catch (ClassCastException cce) {
            Timber.e(cce, "Attempted to get json (string) flag that exists as another type for key: %s Returning fallback: %s", flagKey, fallback);
        } catch (NullPointerException npe) {
            Timber.e(npe, "Attempted to get json (string flag with a default null value for key: %s Returning fallback: %s", flagKey, fallback);
        } catch (JsonSyntaxException jse) {
            Timber.e(jse, "Attempted to get json (string flag that exists as another type for key: %s Returning fallback: %s", flagKey, fallback);
        }
        int version = userManager.getFlagResponseSharedPreferences().getVersionForEvents(flagKey);
        int variation = userManager.getFlagResponseSharedPreferences().getStoredVariation(flagKey);
        updateSummaryEvents(flagKey, result, fallback);
        sendFlagRequestEvent(flagKey, result, fallback, version, variation);
        Timber.d("jsonVariation: returning variation: %s flagKey: %s user key: %s", result, flagKey, userManager.getCurrentUser().getKeyAsString());
        return result;
    }

    /**
     * Closes the client. This should only be called at the end of a client's lifecycle.
     *
     * @throws IOException
     */
    @Override
    public void close() throws IOException {
        LDClient.closeInstances();
    }

    private void closeInternal() throws IOException {
        updateProcessor.stop();
        eventProcessor.close();
        if (connectivityReceiver != null && application.get() != null) {
            application.get().unregisterReceiver(connectivityReceiver);
        }
    }

    private static void closeInstances() throws IOException {
        IOException exception = null;
        for (LDClient client : instances.values()) {
            try {
                client.closeInternal();
            } catch (IOException e) {
                exception = e;
            }
        }
        if (exception != null)
            throw exception;
    }

    /**
     * Sends all pending events to LaunchDarkly.
     */
    @Override
    public void flush() {
        LDClient.flushInstances();
    }

    private void flushInternal() {
        eventProcessor.flush();
    }

    private static void flushInstances() {
        for (LDClient client : instances.values()) {
            client.flushInternal();
        }
    }

    @Override
    public boolean isInitialized() {
        return isOffline() || updateProcessor.isInitialized();
    }

    @Override
    public boolean isOffline() {
        return isOffline;
    }

    /**
     * Shuts down any network connections maintained by the client and puts the client in offline
     * mode, preventing the client from opening new network connections until
     * <code>setOnline()</code> is called.
     * <p/>
     * Note: The client automatically monitors the device's network connectivity and app foreground
     * status, so calling <code>setOffline()</code> or <code>setOnline()</code> is normally
     * unnecessary in most situations.
     */
    @Override
    public synchronized void setOffline() {
        LDClient.setInstancesOffline();
    }

    private synchronized void setOfflineInternal() {
        Timber.d("Setting isOffline = true");
        throttler.cancel();
        isOffline = true;
        fetcher.setOffline();
        stopForegroundUpdating();
        eventProcessor.stop();
    }

    private synchronized static void setInstancesOffline() {
        for (LDClient client : instances.values()) {
            client.setOfflineInternal();
        }
    }

    /**
     * Restores network connectivity for the client, if the client was previously in offline mode.
     * This operation may be throttled if it is called too frequently.
     * <p/>
     * Note: The client automatically monitors the device's network connectivity and app foreground
     * status, so calling <code>setOffline()</code> or <code>setOnline()</code> is normally
     * unnecessary in most situations.
     */
    @Override
    public synchronized void setOnline() {
        throttler.attemptRun();
    }

    private void setOnlineStatus() {
        LDClient.setOnlineStatusInstances();
    }

    private void setOnlineStatusInternal() {
        Timber.d("Setting isOffline = false");
        isOffline = false;
        fetcher.setOnline();
        if (isAppForegrounded) {
            startForegroundUpdating();
        } else {
            startBackgroundPolling();
        }
        eventProcessor.start();
    }

    private static void setOnlineStatusInstances() {
        for (LDClient client : instances.values()) {
            client.setOnlineStatusInternal();
        }
    }

    /**
     * Registers a {@link FeatureFlagChangeListener} to be called when the <code>flagKey</code> changes
     * from its current value. If the feature flag is deleted, the <code>listener</code> will be unregistered.
     *
     * @param flagKey
     * @param listener
     */
    @Override
    public void registerFeatureFlagListener(String flagKey, FeatureFlagChangeListener listener) {
        userManager.registerListener(flagKey, listener);
    }

    /**
     * Unregisters a {@link FeatureFlagChangeListener} for the <code>flagKey</code>
     *
     * @param flagKey
     * @param listener
     */
    @Override
    public void unregisterFeatureFlagListener(String flagKey, FeatureFlagChangeListener listener) {
        userManager.unregisterListener(flagKey, listener);
    }

    @Override
    public boolean isDisableBackgroundPolling() {
        return config.isDisableBackgroundPolling();
    }

    static String getInstanceId() {
        return instanceId;
    }

    void stopForegroundUpdating() {
        updateProcessor.stop();
    }

    void startForegroundUpdating() {
        if (!isOffline()) {
            updateProcessor.start();
        }
    }

    private void sendFlagRequestEvent(String flagKey, JsonElement value, JsonElement fallback, int version, int variation) {
        if (userManager.getFlagResponseSharedPreferences().getStoredTrackEvents(flagKey)) {
            if (config.inlineUsersInEvents()) {
                sendEvent(new FeatureRequestEvent(flagKey, userManager.getCurrentUser(), value, fallback, version, variation));
            } else {
                sendEvent(new FeatureRequestEvent(flagKey, userManager.getCurrentUser().getKeyAsString(), value, fallback, version, variation));
            }
        } else {
            Long debugEventsUntilDate = userManager.getFlagResponseSharedPreferences().getStoredDebugEventsUntilDate(flagKey);
            if (debugEventsUntilDate != null) {
                long serverTimeMs = eventProcessor.getCurrentTimeMs();
                if (debugEventsUntilDate > System.currentTimeMillis() && debugEventsUntilDate > serverTimeMs) {
                    sendEvent(new DebugEvent(flagKey, userManager.getCurrentUser(), value, fallback, version, variation));
                }
            }
        }

        sendSummaryEvent();
    }

    void startBackgroundPolling() {
        Application application = this.application.get();
        if (application != null && !config.isDisableBackgroundPolling() && !isOffline() && isInternetConnected(application)) {
            PollingUpdater.startBackgroundPolling(application);
        }
    }

    private void sendEvent(Event event) {
        if (!isOffline()) {
            boolean processed = eventProcessor.sendEvent(event);
            if (!processed) {
                Timber.w("Exceeded event queue capacity. Increase capacity to avoid dropping events.");
            }
        }
    }

    /**
     * Updates the internal representation of a summary event, either adding a new field or updating the existing count.
     * Nothing is sent to the server.
     *
     * @param flagKey  The flagKey that will be updated
     * @param result   The value that was returned in the evaluation of the flagKey
     * @param fallback The fallback value used in the evaluation of the flagKey
     */
    private void updateSummaryEvents(String flagKey, JsonElement result, JsonElement fallback) {
        int version = userManager.getFlagResponseSharedPreferences().getVersionForEvents(flagKey);
        int variation = userManager.getFlagResponseSharedPreferences().getStoredVariation(flagKey);
        boolean isUnknown = !userManager.getFlagResponseSharedPreferences().containsKey(flagKey);

        userManager.getSummaryEventSharedPreferences().addOrUpdateEvent(flagKey, result, fallback, version, variation, isUnknown);
    }

    /**
     * Updates the cached summary event that will be sent to the server with the next batch of events.
     */
    private void sendSummaryEvent() {
        JsonObject features = userManager.getSummaryEventSharedPreferences().getFeaturesJsonObject();
        if (features.keySet().size() == 0) {
            return;
        }
        Long startDate = null;
        for (String key : features.keySet()) {
            JsonObject asJsonObject = features.get(key).getAsJsonObject();
            if (asJsonObject.has("startDate")) {
                startDate = asJsonObject.get("startDate").getAsLong();
                asJsonObject.remove("startDate");
                break;
            }
        }
        SummaryEvent summaryEvent = new SummaryEvent(startDate, System.currentTimeMillis(), features);
        Timber.d("Sending Summary Event: %s", summaryEvent.toString());
        eventProcessor.setSummaryEvent(summaryEvent);
    }

    @VisibleForTesting
    public void clearSummaryEventSharedPreferences() {
        userManager.getSummaryEventSharedPreferences().clear();
    }

    @VisibleForTesting
    public SummaryEventSharedPreferences getSummaryEventSharedPreferences() {
        return userManager.getSummaryEventSharedPreferences();
    }

    UserManager getUserManager() {
        return userManager;
    }
}<|MERGE_RESOLUTION|>--- conflicted
+++ resolved
@@ -4,12 +4,9 @@
 import android.content.Context;
 import android.content.IntentFilter;
 import android.content.SharedPreferences;
-<<<<<<< HEAD
-import android.os.Build;
-=======
 import android.net.ConnectivityManager;
 import android.net.NetworkInfo;
->>>>>>> 5cce5b8f
+import android.os.Build;
 import android.support.annotation.NonNull;
 
 import com.google.common.annotations.VisibleForTesting;
@@ -34,7 +31,6 @@
 import java.util.HashMap;
 import java.util.List;
 import java.util.Map;
-import java.util.NoSuchElementException;
 import java.util.Set;
 import java.util.UUID;
 import java.util.concurrent.ExecutionException;
@@ -269,11 +265,7 @@
             editor.apply();
         }
 
-<<<<<<< HEAD
-        instanceId = instanceIdSharedPrefs.getString(INSTANCE_ID_KEY, instanceId);
-=======
         instanceId = mobileKeySharedPrefs.getString(INSTANCE_ID_KEY, instanceId);
->>>>>>> 5cce5b8f
         Timber.i("Using instance id: %s", instanceId);
 
         this.fetcher = HttpFeatureFlagFetcher.newInstance(application, config, environmentName);
