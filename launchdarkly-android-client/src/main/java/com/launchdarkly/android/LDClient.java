package com.launchdarkly.android;

import android.app.Application;
import android.content.Context;
import android.content.IntentFilter;
import android.content.SharedPreferences;
import android.net.ConnectivityManager;
import android.net.NetworkInfo;
import android.os.Build;
import android.support.annotation.NonNull;

import com.google.android.gms.common.GooglePlayServicesNotAvailableException;
import com.google.android.gms.common.GooglePlayServicesRepairableException;
import com.google.common.annotations.VisibleForTesting;
import com.google.common.base.Function;
import com.google.common.base.Preconditions;
import com.google.common.util.concurrent.Futures;
import com.google.common.util.concurrent.ListenableFuture;
import com.google.common.util.concurrent.MoreExecutors;
import com.google.common.util.concurrent.SettableFuture;
import com.google.gson.JsonElement;
import com.google.gson.JsonNull;
import com.google.gson.JsonObject;
import com.google.gson.JsonParser;
import com.google.gson.JsonPrimitive;
import com.google.gson.JsonSyntaxException;
import com.launchdarkly.android.response.FlagResponse;
import com.launchdarkly.android.response.SummaryEventSharedPreferences;
import com.google.android.gms.security.ProviderInstaller;

import java.io.Closeable;
import java.io.File;
import java.io.IOException;
import java.lang.ref.WeakReference;
import java.security.NoSuchAlgorithmException;
import java.util.ArrayList;
import java.util.HashMap;
import java.util.Iterator;
import java.util.List;
import java.util.Map;
import java.util.Set;
import java.util.UUID;
import java.util.concurrent.ExecutionException;
import java.util.concurrent.Future;
import java.util.concurrent.TimeUnit;
import java.util.concurrent.TimeoutException;

import javax.net.ssl.SSLContext;

import timber.log.Timber;

import static com.launchdarkly.android.Util.isClientConnected;

/**
 * Client for accessing LaunchDarkly's Feature Flag system. This class enforces a singleton pattern.
 * The main entry point is the {@link #init(Application, LDConfig, LDUser)} method.
 */
public class LDClient implements LDClientInterface, Closeable {

    private static final String INSTANCE_ID_KEY = "instanceId";
    // Upon client init will get set to a Unique id per installation used when creating anonymous users
    private static String instanceId = "UNKNOWN_ANDROID";
    private static Map<String, LDClient> instances = null;

    private static final long MAX_RETRY_TIME_MS = 3_600_000; // 1 hour
    private static final long RETRY_TIME_MS = 1_000; // 1 second

    private final String environmentName;
    private final WeakReference<Application> application;
    private final LDConfig config;
    private final UserManager userManager;
    private final EventProcessor eventProcessor;
    private final UpdateProcessor updateProcessor;
    private final FeatureFlagFetcher fetcher;
    private final Throttler throttler;
    private ConnectivityReceiver connectivityReceiver;

    private volatile boolean isOffline = false;
    private volatile boolean isAppForegrounded = true;

    /**
     * Initializes the singleton/primary instance. The result is a {@link Future} which
     * will complete once the client has been initialized with the latest feature flag values. For
     * immediate access to the Client (possibly with out of date feature flags), it is safe to ignore
     * the return value of this method, and afterward call {@link #get()}
     * <p/>
     * If the client has already been initialized, is configured for offline mode, or the device is
     * not connected to the internet, this method will return a {@link Future} that is
     * already in the completed state.
     *
     * @param application Your Android application.
     * @param config      Configuration used to set up the client
     * @param user        The user used in evaluating feature flags
     * @return a {@link Future} which will complete once the client has been initialized.
     */
    public static synchronized Future<LDClient> init(@NonNull Application application, @NonNull LDConfig config, @NonNull LDUser user) {
        boolean applicationValid = validateParameter(application);
        boolean configValid = validateParameter(config);
        boolean userValid = validateParameter(user);
        if (!applicationValid) {
            return Futures.immediateFailedFuture(new LaunchDarklyException("Client initialization requires a valid application"));
        }
        if (!configValid) {
            return Futures.immediateFailedFuture(new LaunchDarklyException("Client initialization requires a valid configuration"));
        }
        if (!userValid) {
            return Futures.immediateFailedFuture(new LaunchDarklyException("Client initialization requires a valid user"));
        }

        if (instances != null) {
            Timber.w("LDClient.init() was called more than once! returning primary instance.");
            SettableFuture<LDClient> settableFuture = SettableFuture.create();
            settableFuture.set(instances.get(LDConfig.primaryEnvironmentName));
            return settableFuture;
        }
        if (BuildConfig.DEBUG) {
            Timber.plant(new Timber.DebugTree());
        }

        try {
            SSLContext.getInstance("TLSv1.2");
        } catch (NoSuchAlgorithmException e) {
            Timber.w("No TLSv1.2 implementation available, attempting patch.");
            try {
                ProviderInstaller.installIfNeeded(application.getApplicationContext());
            } catch (GooglePlayServicesRepairableException e1) {
                Timber.w("Patch failed, Google Play Services too old.");
            } catch (GooglePlayServicesNotAvailableException e1) {
                Timber.w("Patch failed, no Google Play Services available.");
            }
        }

        ConnectivityManager cm = (ConnectivityManager) application.getSystemService(Context.CONNECTIVITY_SERVICE);
        NetworkInfo activeNetwork = cm.getActiveNetworkInfo();
        boolean deviceConnected = activeNetwork != null && activeNetwork.isConnectedOrConnecting();

        instances = new HashMap<>();

        Map<String, ListenableFuture<Void>> updateFutures = new HashMap<>();

        SharedPreferences instanceIdSharedPrefs =
                application.getSharedPreferences(LDConfig.SHARED_PREFS_BASE_KEY + "id", Context.MODE_PRIVATE);

        if (!instanceIdSharedPrefs.contains(INSTANCE_ID_KEY)) {
            String uuid = UUID.randomUUID().toString();
            Timber.i("Did not find existing instance id. Saving a new one");
            SharedPreferences.Editor editor = instanceIdSharedPrefs.edit();
            editor.putString(INSTANCE_ID_KEY, uuid);
            editor.apply();
        }

        instanceId = instanceIdSharedPrefs.getString(INSTANCE_ID_KEY, instanceId);
        Timber.i("Using instance id: %s", instanceId);

        migrateWhenNeeded(application, config);

        for (Map.Entry<String, String> mobileKeys : config.getMobileKeys().entrySet()) {
            final LDClient instance = new LDClient(application, config, mobileKeys.getKey());
            instance.userManager.setCurrentUser(user);

            instances.put(mobileKeys.getKey(), instance);

            if (instance.isOffline() || !deviceConnected)
                continue;

            instance.eventProcessor.start();
            updateFutures.put(mobileKeys.getKey(), instance.updateProcessor.start());
            instance.sendEvent(new IdentifyEvent(user));
        }

        ArrayList<ListenableFuture<Void>> online = new ArrayList<>();

        for (Map.Entry<String, ListenableFuture<Void>> entry : updateFutures.entrySet()) {
            if (!instances.get(entry.getKey()).isOffline()) {
                online.add(entry.getValue());
            }
        }

        ListenableFuture<List<Void>> allFuture = Futures.allAsList(online);

        return Futures.transform(allFuture, new Function<List<Void>, LDClient>() {
            @Override
            public LDClient apply(List<Void> input) {
                return instances.get(LDConfig.primaryEnvironmentName);
            }
        }, MoreExecutors.directExecutor());
    }

    private static <T> boolean validateParameter(T parameter) {
        boolean parameterValid;
        try {
            Preconditions.checkNotNull(parameter);
            parameterValid = true;
        } catch (NullPointerException e) {
            parameterValid = false;
        }
        return parameterValid;
    }

    /**
     * Initializes the singleton instance and blocks for up to <code>startWaitSeconds</code> seconds
     * until the client has been initialized. If the client does not initialize within
     * <code>startWaitSeconds</code> seconds, it is returned anyway and can be used, but may not
     * have fetched the most recent feature flag values.
     *
     * @param application
     * @param config
     * @param user
     * @param startWaitSeconds
     * @return
     */
    public static synchronized LDClient init(Application application, LDConfig config, LDUser user, int startWaitSeconds) {
        Timber.i("Initializing Client and waiting up to %s for initialization to complete", startWaitSeconds);
        Future<LDClient> initFuture = init(application, config, user);
        try {
            return initFuture.get(startWaitSeconds, TimeUnit.SECONDS);
        } catch (InterruptedException | ExecutionException e) {
            Timber.e(e, "Exception during Client initialization");
        } catch (TimeoutException e) {
            Timber.w("Client did not successfully initialize within %s seconds. It could be taking longer than expected to start up", startWaitSeconds);
        }
        return instances.get(LDConfig.primaryEnvironmentName);
    }

    /**
     * @return the singleton instance.
     * @throws LaunchDarklyException if {@link #init(Application, LDConfig, LDUser)} has not been called.
     */
    public static LDClient get() throws LaunchDarklyException {
        if (instances == null) {
            Timber.e("LDClient.get() was called before init()!");
            throw new LaunchDarklyException("LDClient.get() was called before init()!");
        }
        return instances.get(LDConfig.primaryEnvironmentName);
    }

    static Set<String> getEnvironmentNames() throws LaunchDarklyException {
        if (instances == null) {
            Timber.e("LDClient.getEnvironmentNames() was called before init()!");
            throw new LaunchDarklyException("LDClient.getEnvironmentNames() was called before init()!");
        }
        return instances.keySet();
    }

    public static LDClient getForMobileKey(String keyName) throws LaunchDarklyException {
        if (instances == null) {
            Timber.e("LDClient.getForMobileKey() was called before init()!");
            throw new LaunchDarklyException("LDClient.getForMobileKey() was called before init()!");
        }
        if (!(instances.containsKey(keyName))) {
            throw new LaunchDarklyException("LDClient.getForMobileKey() called with invalid keyName");
        }
        return instances.get(keyName);
    }

    @VisibleForTesting
    protected LDClient(final Application application, @NonNull final LDConfig config) {
        this(application, config, LDConfig.primaryEnvironmentName);
    }

    @VisibleForTesting
    protected LDClient(final Application application, @NonNull final LDConfig config, final String environmentName) {
        Timber.i("Creating LaunchDarkly client. Version: %s", BuildConfig.VERSION_NAME);
        this.config = config;
        this.isOffline = config.isOffline();
        this.application = new WeakReference<>(application);
        this.environmentName = environmentName;
        this.fetcher = HttpFeatureFlagFetcher.newInstance(application, config, environmentName);
        this.userManager = UserManager.newInstance(application, fetcher, environmentName, config.getMobileKeys().get(environmentName));

        Foreground foreground = Foreground.get(application);
        Foreground.Listener foregroundListener = new Foreground.Listener() {
            @Override
            public void onBecameForeground() {
                PollingUpdater.stop(application);
                isAppForegrounded = true;
                if (isClientConnected(application, environmentName)) {
                    startForegroundUpdating();
                }
            }

            @Override
            public void onBecameBackground() {
                stopForegroundUpdating();
                isAppForegrounded = false;
                startBackgroundPolling();
            }
        };
        foreground.addListener(foregroundListener);

        if (config.isStream()) {
            this.updateProcessor = new StreamUpdateProcessor(config, userManager, environmentName);
        } else {
            Timber.i("Streaming is disabled. Starting LaunchDarkly Client in polling mode");
            this.updateProcessor = new PollingUpdateProcessor(application, userManager, config);
        }
        eventProcessor = new EventProcessor(application, config, userManager.getSummaryEventSharedPreferences(), environmentName);

        throttler = new Throttler(new Runnable() {
            @Override
            public void run() {
                setOnlineStatus();
            }
        }, RETRY_TIME_MS, MAX_RETRY_TIME_MS);

        if (Build.VERSION.SDK_INT >= Build.VERSION_CODES.N) {
            connectivityReceiver = new ConnectivityReceiver();
            IntentFilter filter = new IntentFilter(ConnectivityReceiver.CONNECTIVITY_CHANGE);
            application.registerReceiver(connectivityReceiver, filter);
        }
    }

    private static void migrateWhenNeeded(Application application, LDConfig config) {
        SharedPreferences migrations = application.getSharedPreferences(LDConfig.SHARED_PREFS_BASE_KEY + "migrations", Context.MODE_PRIVATE);

        if (!migrations.contains("v2.6.0")) {
            Timber.d("Migrating to v2.6.0 multi-environment shared preferences");

            File directory = new File(application.getFilesDir().getParent() + "/shared_prefs/");
            File[] files = directory.listFiles();
            ArrayList<String> filenames = new ArrayList<>();
            for (File file : files) {
                if (file.isFile())
                    filenames.add(file.getName());
            }

            filenames.remove(LDConfig.SHARED_PREFS_BASE_KEY + "id.xml");
            filenames.remove(LDConfig.SHARED_PREFS_BASE_KEY + "users.xml");
            filenames.remove(LDConfig.SHARED_PREFS_BASE_KEY + "version.xml");
            filenames.remove(LDConfig.SHARED_PREFS_BASE_KEY + "active.xml");
            filenames.remove(LDConfig.SHARED_PREFS_BASE_KEY + "summaryevents.xml");
            filenames.remove(LDConfig.SHARED_PREFS_BASE_KEY + "migrations.xml");

            Iterator<String> nameIter = filenames.iterator();
            while (nameIter.hasNext()) {
                String name = nameIter.next();
                if (!name.startsWith(LDConfig.SHARED_PREFS_BASE_KEY) || !name.endsWith(".xml")) {
                    nameIter.remove();
                    continue;
                }
                for (String mobileKey : config.getMobileKeys().values()) {
                    if (name.contains(mobileKey)) {
                        nameIter.remove();
                        break;
                    }
                }
            }

            ArrayList<String> userKeys = new ArrayList<>();
            for (String filename : filenames) {
                userKeys.add(filename.substring(LDConfig.SHARED_PREFS_BASE_KEY.length(), filename.length() - 4));
            }

            boolean allSuccess = true;
            for (Map.Entry<String, String> mobileKeys : config.getMobileKeys().entrySet()) {
                String mobileKey = mobileKeys.getValue();
                boolean users = copySharedPreferences(application.getSharedPreferences(LDConfig.SHARED_PREFS_BASE_KEY + "users", Context.MODE_PRIVATE),
                        application.getSharedPreferences(LDConfig.SHARED_PREFS_BASE_KEY + mobileKey + "-users", Context.MODE_PRIVATE));
                boolean version = copySharedPreferences(application.getSharedPreferences(LDConfig.SHARED_PREFS_BASE_KEY + "version", Context.MODE_PRIVATE),
                        application.getSharedPreferences(LDConfig.SHARED_PREFS_BASE_KEY + mobileKey + "-version", Context.MODE_PRIVATE));
                boolean active = copySharedPreferences(application.getSharedPreferences(LDConfig.SHARED_PREFS_BASE_KEY + "active", Context.MODE_PRIVATE),
                        application.getSharedPreferences(LDConfig.SHARED_PREFS_BASE_KEY + mobileKey + "-active", Context.MODE_PRIVATE));
                boolean stores = true;
                for (String key : userKeys) {
                    boolean store = copySharedPreferences(application.getSharedPreferences(LDConfig.SHARED_PREFS_BASE_KEY + key, Context.MODE_PRIVATE),
                            application.getSharedPreferences(LDConfig.SHARED_PREFS_BASE_KEY + mobileKey + key + "-user", Context.MODE_PRIVATE));
                    stores = stores && store;
                }
                allSuccess = allSuccess && users && version && active && stores;
            }

            if (allSuccess) {
                Timber.d("Migration to v2.6.0 multi-environment shared preferences successful");
                boolean logged = migrations.edit().putString("v2.6.0", "v2.6.0").commit();
                if (logged) {
                    application.getSharedPreferences(LDConfig.SHARED_PREFS_BASE_KEY + "users", Context.MODE_PRIVATE).edit().clear().apply();
                    application.getSharedPreferences(LDConfig.SHARED_PREFS_BASE_KEY + "version", Context.MODE_PRIVATE).edit().clear().apply();
                    application.getSharedPreferences(LDConfig.SHARED_PREFS_BASE_KEY + "active", Context.MODE_PRIVATE).edit().clear().apply();
                    application.getSharedPreferences(LDConfig.SHARED_PREFS_BASE_KEY + "summaryevents", Context.MODE_PRIVATE).edit().clear().apply();
                    for (String key : userKeys) {
                        application.getSharedPreferences(LDConfig.SHARED_PREFS_BASE_KEY + key, Context.MODE_PRIVATE).edit().clear().apply();
                    }
                }
            }
        }
    }

    private static boolean copySharedPreferences(SharedPreferences oldPreferences, SharedPreferences newPreferences) {
        SharedPreferences.Editor editor = newPreferences.edit();

        for (Map.Entry<String, ?> entry : oldPreferences.getAll().entrySet()) {
            Object value = entry.getValue();
            String key = entry.getKey();

            if (value instanceof Boolean)
                editor.putBoolean(key, (Boolean) value);
            else if (value instanceof Float)
                editor.putFloat(key, (Float) value);
            else if (value instanceof Integer)
                editor.putInt(key, (Integer) value);
            else if (value instanceof Long)
                editor.putLong(key, (Long) value);
            else if (value instanceof String)
                editor.putString(key, ((String) value));
        }

        return editor.commit();
    }

    /**
     * Tracks that a user performed an event.
     *
     * @param eventName the name of the event
     * @param data      a JSON object containing additional data associated with the event
     */
    @Override
    public void track(String eventName, JsonElement data) {
        if (config.inlineUsersInEvents()) {
            sendEvent(new CustomEvent(eventName, userManager.getCurrentUser(), data));
        } else {
            sendEvent(new CustomEvent(eventName, userManager.getCurrentUser().getKeyAsString(), data));
        }
    }

    /**
     * Tracks that a user performed an event.
     *
     * @param eventName the name of the event
     */
    @Override
    public void track(String eventName) {
        if (config.inlineUsersInEvents()) {
            sendEvent(new CustomEvent(eventName, userManager.getCurrentUser(), null));
        } else {
            sendEvent(new CustomEvent(eventName, userManager.getCurrentUser().getKeyAsString(), null));
        }
    }

    /**
     * Sets the current user, retrieves flags for that user, then sends an Identify Event to LaunchDarkly.
     * The 5 most recent users' flag settings are kept locally.
     *
     * @param user
     * @return Future whose success indicates this user's flag settings have been stored locally and are ready for evaluation.
     */
    @Override
    public synchronized Future<Void> identify(LDUser user) {
        return LDClient.identifyInstances(user);
    }

    private synchronized ListenableFuture<Void> identifyInternal(LDUser user) {
        if (user == null) {
            return Futures.immediateFailedFuture(new LaunchDarklyException("User cannot be null"));
        }

        if (user.getKey() == null) {
            Timber.w("identify called with null user or null user key!");
        }

        ListenableFuture<Void> doneFuture;
        userManager.setCurrentUser(user);

        if (!config.isStream()) {
            doneFuture = userManager.updateCurrentUser();
        } else {
            doneFuture = updateProcessor.restart();
        }

        sendEvent(new IdentifyEvent(user));

        return doneFuture;
    }

    private static synchronized Future<Void> identifyInstances(LDUser user) {
        if (user == null) {
            return Futures.immediateFailedFuture(new LaunchDarklyException("User cannot be null"));
        }

        ArrayList<ListenableFuture<Void>> futures = new ArrayList<>();

        for (LDClient client : instances.values()) {
            futures.add(client.identifyInternal(user));
        }

        return Futures.transform(Futures.allAsList(futures), new Function<List<Void>, Void>() {
            @Override
            public Void apply(List<Void> input) {
                return null;
            }
        }, MoreExecutors.directExecutor());
    }

    /**
     * Returns a map of all feature flags for the current user. No events are sent to LaunchDarkly.
     *
     * @return
     */
    @Override
    public Map<String, ?> allFlags() {
        return userManager.getCurrentUserSharedPrefs().getAll();
    }

    /**
     * Returns the flag value for the current user. Returns <code>fallback</code> when one of the following occurs:
     * <ol>
     * <li>Flag is missing</li>
     * <li>The flag is not of a boolean type</li>
     * <li>Any other error</li>
     * </ol>
     *
     * @param flagKey
     * @param fallback
     * @return
     */
    @Override
    public Boolean boolVariation(String flagKey, Boolean fallback) {
        Boolean result = null;
        if (flagKey != null) {
            try {
                result = (Boolean) userManager.getCurrentUserSharedPrefs().getAll().get(flagKey);
            } catch (ClassCastException cce) {
                Timber.e(cce, "Attempted to get boolean flag that exists as another type for key: %s Returning fallback: %s", flagKey, fallback);
            }
        } else {
            Timber.e("Attempted to get boolean flag with a default null value for key. Returning fallback: %s", fallback);
        }
<<<<<<< HEAD
        FlagResponse flag = userManager.getFlagResponseSharedPreferences().getStoredFlagResponse(flagKey);
        if (result == null && fallback == null) {
            updateSummaryEvents(flagKey, flag, null, null);
            sendFlagRequestEvent(flagKey, flag, JsonNull.INSTANCE, JsonNull.INSTANCE);
        } else if (result == null) {
            updateSummaryEvents(flagKey, flag, null, new JsonPrimitive(fallback));
            sendFlagRequestEvent(flagKey, flag, JsonNull.INSTANCE, new JsonPrimitive(fallback));
=======
        result = result == null ? fallback : result;

        int version = userManager.getFlagResponseSharedPreferences().getVersionForEvents(flagKey);
        int variation = userManager.getFlagResponseSharedPreferences().getStoredVariation(flagKey);
        if (result == null) {
            updateSummaryEvents(flagKey, null, null);
            sendFlagRequestEvent(flagKey, JsonNull.INSTANCE, JsonNull.INSTANCE, version, variation);
>>>>>>> ae3791a9
        } else if (fallback == null) {
            updateSummaryEvents(flagKey, flag, new JsonPrimitive(result), null);
            sendFlagRequestEvent(flagKey, flag, new JsonPrimitive(result), JsonNull.INSTANCE);
        } else {
            updateSummaryEvents(flagKey, flag, new JsonPrimitive(result), new JsonPrimitive(fallback));
            sendFlagRequestEvent(flagKey, flag, new JsonPrimitive(result), new JsonPrimitive(fallback));
        }
        Timber.d("boolVariation: returning variation: %s flagKey: %s user key: %s", result, flagKey, userManager.getCurrentUser().getKeyAsString());
        return result;
    }

    /**
     * Returns the flag value for the current user. Returns <code>fallback</code> when one of the following occurs:
     * <ol>
     * <li>Flag is missing</li>
     * <li>The flag is not of an integer type</li>
     * <li>Any other error</li>
     * </ol>
     *
     * @param flagKey
     * @param fallback
     * @return
     */
    @Override
    public Integer intVariation(String flagKey, Integer fallback) {
        Map<String, ?> sharedPrefs = userManager.getCurrentUserSharedPrefs().getAll();
        Integer result = fallback;
        if (flagKey == null) {
            Timber.e("Attempted to get integer flag with a default null value for key. Returning fallback: %s", fallback);
        } else if (sharedPrefs.containsKey(flagKey)) {
            try {
                result = (Integer) sharedPrefs.get(flagKey);
            } catch (ClassCastException cce) {
                Timber.e(cce, "Attempted to get integer flag that exists as another type for key: %s Returning fallback: %s", flagKey, fallback);
            }
        }
<<<<<<< HEAD
        FlagResponse flag = userManager.getFlagResponseSharedPreferences().getStoredFlagResponse(flagKey);
        if (result == null && fallback == null) {
            updateSummaryEvents(flagKey, flag, null, null);
            sendFlagRequestEvent(flagKey, flag, JsonNull.INSTANCE, JsonNull.INSTANCE);
        } else if (result == null) {
            updateSummaryEvents(flagKey, flag, null, new JsonPrimitive(fallback));
            sendFlagRequestEvent(flagKey, flag, JsonNull.INSTANCE, new JsonPrimitive(fallback));
=======

        int version = userManager.getFlagResponseSharedPreferences().getVersionForEvents(flagKey);
        int variation = userManager.getFlagResponseSharedPreferences().getStoredVariation(flagKey);
        if (result == null) {
            updateSummaryEvents(flagKey, null, null);
            sendFlagRequestEvent(flagKey, JsonNull.INSTANCE, JsonNull.INSTANCE, version, variation);
>>>>>>> ae3791a9
        } else if (fallback == null) {
            updateSummaryEvents(flagKey, flag, new JsonPrimitive(result), null);
            sendFlagRequestEvent(flagKey, flag, new JsonPrimitive(result), JsonNull.INSTANCE);
        } else {
            updateSummaryEvents(flagKey, flag, new JsonPrimitive(result), new JsonPrimitive(fallback));
            sendFlagRequestEvent(flagKey, flag, new JsonPrimitive(result), new JsonPrimitive(fallback));
        }
        Timber.d("intVariation: returning variation: %s flagKey: %s user key: %s", result, flagKey, userManager.getCurrentUser().getKeyAsString());
        return result;
    }

    /**
     * Returns the flag value for the current user. Returns <code>fallback</code> when one of the following occurs:
     * <ol>
     * <li>Flag is missing</li>
     * <li>The flag is not of a float type</li>
     * <li>Any other error</li>
     * </ol>
     *
     * @param flagKey
     * @param fallback
     * @return
     */
    @Override
    public Float floatVariation(String flagKey, Float fallback) {
        Map<String, ?> sharedPrefs = userManager.getCurrentUserSharedPrefs().getAll();
        Float result = fallback;
        if (flagKey == null) {
            Timber.e("Attempted to get float flag with a default null value for key. Returning fallback: %s", fallback);
        } else if (sharedPrefs.containsKey(flagKey)) {
            try {
                result = (Float) sharedPrefs.get(flagKey);
            } catch (ClassCastException cce) {
                Timber.e(cce, "Attempted to get float flag that exists as another type for key: %s Returning fallback: %s", flagKey, fallback);
            }
        }
<<<<<<< HEAD
        FlagResponse flag = userManager.getFlagResponseSharedPreferences().getStoredFlagResponse(flagKey);
        if (result == null && fallback == null) {
            updateSummaryEvents(flagKey, flag, null, null);
            sendFlagRequestEvent(flagKey, flag, JsonNull.INSTANCE, JsonNull.INSTANCE);
        } else if (result == null) {
            updateSummaryEvents(flagKey, flag, null, new JsonPrimitive(fallback));
            sendFlagRequestEvent(flagKey, flag, JsonNull.INSTANCE, new JsonPrimitive(fallback));
=======

        int version = userManager.getFlagResponseSharedPreferences().getVersionForEvents(flagKey);
        int variation = userManager.getFlagResponseSharedPreferences().getStoredVariation(flagKey);
        if (result == null) {
            updateSummaryEvents(flagKey, null, null);
            sendFlagRequestEvent(flagKey, JsonNull.INSTANCE, JsonNull.INSTANCE, version, variation);
>>>>>>> ae3791a9
        } else if (fallback == null) {
            updateSummaryEvents(flagKey, flag, new JsonPrimitive(result), null);
            sendFlagRequestEvent(flagKey, flag, new JsonPrimitive(result), JsonNull.INSTANCE);
        } else {
            updateSummaryEvents(flagKey, flag, new JsonPrimitive(result), new JsonPrimitive(fallback));
            sendFlagRequestEvent(flagKey, flag, new JsonPrimitive(result), new JsonPrimitive(fallback));
        }
        Timber.d("floatVariation: returning variation: %s flagKey: %s user key: %s", result, flagKey, userManager.getCurrentUser().getKeyAsString());
        return result;
    }

    /**
     * Returns the flag value for the current user. Returns <code>fallback</code> when one of the following occurs:
     * <ol>
     * <li>Flag is missing</li>
     * <li>The flag is not of a String type</li>
     * <li>Any other error</li>
     * </ol>
     *
     * @param flagKey
     * @param fallback
     * @return
     */
    @Override
    public String stringVariation(String flagKey, String fallback) {
        Map<String, ?> sharedPrefs = userManager.getCurrentUserSharedPrefs().getAll();
        String result = fallback;
        if (flagKey == null) {
            Timber.e("Attempted to get string flag with a default null value for key. Returning fallback: %s", fallback);
        } else if (sharedPrefs.containsKey(flagKey)) {
            try {
                result = (String) sharedPrefs.get(flagKey);
            } catch (ClassCastException cce) {
                Timber.e(cce, "Attempted to get string flag that exists as another type for key: %s Returning fallback: %s", flagKey, fallback);
            }
        }
<<<<<<< HEAD
        FlagResponse flag = userManager.getFlagResponseSharedPreferences().getStoredFlagResponse(flagKey);
        if (result == null && fallback == null) {
            updateSummaryEvents(flagKey, flag, null, null);
            sendFlagRequestEvent(flagKey, flag, JsonNull.INSTANCE, JsonNull.INSTANCE);
        } else if (result == null) {
            updateSummaryEvents(flagKey, flag, null, new JsonPrimitive(fallback));
            sendFlagRequestEvent(flagKey, flag, JsonNull.INSTANCE, new JsonPrimitive(fallback));
=======

        int version = userManager.getFlagResponseSharedPreferences().getVersionForEvents(flagKey);
        int variation = userManager.getFlagResponseSharedPreferences().getStoredVariation(flagKey);
        if (result == null) {
            updateSummaryEvents(flagKey, null, null);
            sendFlagRequestEvent(flagKey, JsonNull.INSTANCE, JsonNull.INSTANCE, version, variation);
>>>>>>> ae3791a9
        } else if (fallback == null) {
            updateSummaryEvents(flagKey, flag, new JsonPrimitive(result), null);
            sendFlagRequestEvent(flagKey, flag, new JsonPrimitive(result), JsonNull.INSTANCE);
        } else {
            updateSummaryEvents(flagKey, flag, new JsonPrimitive(result), new JsonPrimitive(fallback));
            sendFlagRequestEvent(flagKey, flag, new JsonPrimitive(result), new JsonPrimitive(fallback));
        }
        Timber.d("stringVariation: returning variation: %s flagKey: %s user key: %s", result, flagKey, userManager.getCurrentUser().getKeyAsString());
        return result;
    }

    /**
     * Returns the flag value for the current user. Returns <code>fallback</code> when one of the following occurs:
     * <ol>
     * <li>Flag is missing</li>
     * <li>The flag is not valid JSON</li>
     * <li>Any other error</li>
     * </ol>
     *
     * @param flagKey
     * @param fallback
     * @return
     */
    @Override
    public JsonElement jsonVariation(String flagKey, JsonElement fallback) {
        Map<String, ?> sharedPrefs = userManager.getCurrentUserSharedPrefs().getAll();
        JsonElement result = fallback;
        if (flagKey == null) {
            Timber.e("Attempted to get string flag with a default null value for key. Returning fallback: %s", fallback);
        } else if (sharedPrefs.containsKey(flagKey)) {
            try {
                String stringResult = (String) sharedPrefs.get(flagKey);
                result = new JsonParser().parse(stringResult);
            } catch (ClassCastException cce) {
                Timber.e(cce, "Attempted to get json (string) flag that exists as another type for key: %s Returning fallback: %s", flagKey, fallback);
            } catch (JsonSyntaxException jse) {
                Timber.e(jse, "Attempted to get json flag from string flag for key: %s Returning fallback: %s", flagKey, fallback);
            }
        }
<<<<<<< HEAD
        FlagResponse flag = userManager.getFlagResponseSharedPreferences().getStoredFlagResponse(flagKey);
        updateSummaryEvents(flagKey, flag, result, fallback);
        sendFlagRequestEvent(flagKey, flag, result, fallback);
=======

        int version = userManager.getFlagResponseSharedPreferences().getVersionForEvents(flagKey);
        int variation = userManager.getFlagResponseSharedPreferences().getStoredVariation(flagKey);
        updateSummaryEvents(flagKey, result, fallback);
        sendFlagRequestEvent(flagKey, result, fallback, version, variation);
>>>>>>> ae3791a9
        Timber.d("jsonVariation: returning variation: %s flagKey: %s user key: %s", result, flagKey, userManager.getCurrentUser().getKeyAsString());
        return result;
    }

    /**
     * Closes the client. This should only be called at the end of a client's lifecycle.
     *
     * @throws IOException
     */
    @Override
    public void close() throws IOException {
        LDClient.closeInstances();
    }

    private void closeInternal() throws IOException {
        updateProcessor.stop();
        eventProcessor.close();
        if (connectivityReceiver != null && application.get() != null) {
            application.get().unregisterReceiver(connectivityReceiver);
        }
    }

    private static void closeInstances() throws IOException {
        IOException exception = null;
        for (LDClient client : instances.values()) {
            try {
                client.closeInternal();
            } catch (IOException e) {
                exception = e;
            }
        }
        if (exception != null)
            throw exception;
    }

    /**
     * Sends all pending events to LaunchDarkly.
     */
    @Override
    public void flush() {
        LDClient.flushInstances();
    }

    private void flushInternal() {
        eventProcessor.flush();
    }

    private static void flushInstances() {
        for (LDClient client : instances.values()) {
            client.flushInternal();
        }
    }

    @Override
    public boolean isInitialized() {
        return isOffline() || updateProcessor.isInitialized();
    }

    @Override
    public boolean isOffline() {
        return isOffline;
    }

    /**
     * Shuts down any network connections maintained by the client and puts the client in offline
     * mode, preventing the client from opening new network connections until
     * <code>setOnline()</code> is called.
     * <p/>
     * Note: The client automatically monitors the device's network connectivity and app foreground
     * status, so calling <code>setOffline()</code> or <code>setOnline()</code> is normally
     * unnecessary in most situations.
     */
    @Override
    public synchronized void setOffline() {
        LDClient.setInstancesOffline();
    }

    private synchronized void setOfflineInternal() {
        Timber.d("Setting isOffline = true");
        throttler.cancel();
        isOffline = true;
        fetcher.setOffline();
        stopForegroundUpdating();
        eventProcessor.stop();
    }

    private synchronized static void setInstancesOffline() {
        for (LDClient client : instances.values()) {
            client.setOfflineInternal();
        }
    }

    /**
     * Restores network connectivity for the client, if the client was previously in offline mode.
     * This operation may be throttled if it is called too frequently.
     * <p/>
     * Note: The client automatically monitors the device's network connectivity and app foreground
     * status, so calling <code>setOffline()</code> or <code>setOnline()</code> is normally
     * unnecessary in most situations.
     */
    @Override
    public synchronized void setOnline() {
        throttler.attemptRun();
    }

    private void setOnlineStatus() {
        LDClient.setOnlineStatusInstances();
    }

    private void setOnlineStatusInternal() {
        Timber.d("Setting isOffline = false");
        isOffline = false;
        fetcher.setOnline();
        if (isAppForegrounded) {
            startForegroundUpdating();
        } else {
            startBackgroundPolling();
        }
        eventProcessor.start();
    }

    private static void setOnlineStatusInstances() {
        for (LDClient client : instances.values()) {
            client.setOnlineStatusInternal();
        }
    }

    /**
     * Registers a {@link FeatureFlagChangeListener} to be called when the <code>flagKey</code> changes
     * from its current value. If the feature flag is deleted, the <code>listener</code> will be unregistered.
     *
     * @param flagKey
     * @param listener
     */
    @Override
    public void registerFeatureFlagListener(String flagKey, FeatureFlagChangeListener listener) {
        userManager.registerListener(flagKey, listener);
    }

    /**
     * Unregisters a {@link FeatureFlagChangeListener} for the <code>flagKey</code>
     *
     * @param flagKey
     * @param listener
     */
    @Override
    public void unregisterFeatureFlagListener(String flagKey, FeatureFlagChangeListener listener) {
        userManager.unregisterListener(flagKey, listener);
    }

    @Override
    public boolean isDisableBackgroundPolling() {
        return config.isDisableBackgroundPolling();
    }

    static String getInstanceId() {
        return instanceId;
    }

    void stopForegroundUpdating() {
        updateProcessor.stop();
    }

    void startForegroundUpdating() {
        if (!isOffline()) {
            updateProcessor.start();
        }
    }

    private void sendFlagRequestEvent(String flagKey, FlagResponse flag, JsonElement value, JsonElement fallback) {
        int version = flag == null ? -1 : flag.getVersionForEvents();
        Integer variation = flag == null ? null : flag.getVariation();
        if (flag != null && flag.isTrackEvents()) {
            if (config.inlineUsersInEvents()) {
                sendEvent(new FeatureRequestEvent(flagKey, userManager.getCurrentUser(), value, fallback, version, variation));
            } else {
                sendEvent(new FeatureRequestEvent(flagKey, userManager.getCurrentUser().getKeyAsString(), value, fallback, version, variation));
            }
        } else {
            Long debugEventsUntilDate = flag == null ? null :  flag.getDebugEventsUntilDate();
            if (debugEventsUntilDate != null) {
                long serverTimeMs = eventProcessor.getCurrentTimeMs();
                if (debugEventsUntilDate > System.currentTimeMillis() && debugEventsUntilDate > serverTimeMs) {
                    sendEvent(new DebugEvent(flagKey, userManager.getCurrentUser(), value, fallback, version, variation));
                }
            }
        }

        sendSummaryEvent();
    }

    void startBackgroundPolling() {
        Application application = this.application.get();
        if (application != null && !config.isDisableBackgroundPolling() && isClientConnected(application, environmentName)) {
            PollingUpdater.startBackgroundPolling(application);
        }
    }

    private void sendEvent(Event event) {
        if (!isOffline()) {
            boolean processed = eventProcessor.sendEvent(event);
            if (!processed) {
                Timber.w("Exceeded event queue capacity. Increase capacity to avoid dropping events.");
            }
        }
    }

    /**
     * Updates the internal representation of a summary event, either adding a new field or updating the existing count.
     * Nothing is sent to the server.
     *
     * @param flagKey  The flagKey that will be updated
     * @param result   The value that was returned in the evaluation of the flagKey
     * @param fallback The fallback value used in the evaluation of the flagKey
     */
    private void updateSummaryEvents(String flagKey, FlagResponse flag, JsonElement result, JsonElement fallback) {
        int version = flag == null ? -1 : flag.getVersionForEvents();
        Integer variation = flag == null ? null : flag.getVariation();
        boolean isUnknown = !userManager.getFlagResponseSharedPreferences().containsKey(flagKey);

        userManager.getSummaryEventSharedPreferences().addOrUpdateEvent(flagKey, result, fallback, version, variation, isUnknown);
    }

    /**
     * Updates the cached summary event that will be sent to the server with the next batch of events.
     */
    private void sendSummaryEvent() {
        JsonObject features = userManager.getSummaryEventSharedPreferences().getFeaturesJsonObject();
        if (features.keySet().size() == 0) {
            return;
        }
        Long startDate = null;
        for (String key : features.keySet()) {
            JsonObject asJsonObject = features.get(key).getAsJsonObject();
            if (asJsonObject.has("startDate")) {
                startDate = asJsonObject.get("startDate").getAsLong();
                asJsonObject.remove("startDate");
                break;
            }
        }
        SummaryEvent summaryEvent = new SummaryEvent(startDate, System.currentTimeMillis(), features);
        Timber.d("Sending Summary Event: %s", summaryEvent.toString());
        eventProcessor.setSummaryEvent(summaryEvent);
    }

    @VisibleForTesting
    public void clearSummaryEventSharedPreferences() {
        userManager.getSummaryEventSharedPreferences().clear();
    }

    @VisibleForTesting
    public SummaryEventSharedPreferences getSummaryEventSharedPreferences() {
        return userManager.getSummaryEventSharedPreferences();
    }

    UserManager getUserManager() {
        return userManager;
    }
}<|MERGE_RESOLUTION|>--- conflicted
+++ resolved
@@ -524,23 +524,12 @@
         } else {
             Timber.e("Attempted to get boolean flag with a default null value for key. Returning fallback: %s", fallback);
         }
-<<<<<<< HEAD
+        result = result == null ? fallback : result;
+
         FlagResponse flag = userManager.getFlagResponseSharedPreferences().getStoredFlagResponse(flagKey);
-        if (result == null && fallback == null) {
-            updateSummaryEvents(flagKey, flag, null, null);
-            sendFlagRequestEvent(flagKey, flag, JsonNull.INSTANCE, JsonNull.INSTANCE);
-        } else if (result == null) {
+        if (result == null) {
             updateSummaryEvents(flagKey, flag, null, new JsonPrimitive(fallback));
             sendFlagRequestEvent(flagKey, flag, JsonNull.INSTANCE, new JsonPrimitive(fallback));
-=======
-        result = result == null ? fallback : result;
-
-        int version = userManager.getFlagResponseSharedPreferences().getVersionForEvents(flagKey);
-        int variation = userManager.getFlagResponseSharedPreferences().getStoredVariation(flagKey);
-        if (result == null) {
-            updateSummaryEvents(flagKey, null, null);
-            sendFlagRequestEvent(flagKey, JsonNull.INSTANCE, JsonNull.INSTANCE, version, variation);
->>>>>>> ae3791a9
         } else if (fallback == null) {
             updateSummaryEvents(flagKey, flag, new JsonPrimitive(result), null);
             sendFlagRequestEvent(flagKey, flag, new JsonPrimitive(result), JsonNull.INSTANCE);
@@ -577,22 +566,10 @@
                 Timber.e(cce, "Attempted to get integer flag that exists as another type for key: %s Returning fallback: %s", flagKey, fallback);
             }
         }
-<<<<<<< HEAD
         FlagResponse flag = userManager.getFlagResponseSharedPreferences().getStoredFlagResponse(flagKey);
-        if (result == null && fallback == null) {
+        if (result == null) {
             updateSummaryEvents(flagKey, flag, null, null);
             sendFlagRequestEvent(flagKey, flag, JsonNull.INSTANCE, JsonNull.INSTANCE);
-        } else if (result == null) {
-            updateSummaryEvents(flagKey, flag, null, new JsonPrimitive(fallback));
-            sendFlagRequestEvent(flagKey, flag, JsonNull.INSTANCE, new JsonPrimitive(fallback));
-=======
-
-        int version = userManager.getFlagResponseSharedPreferences().getVersionForEvents(flagKey);
-        int variation = userManager.getFlagResponseSharedPreferences().getStoredVariation(flagKey);
-        if (result == null) {
-            updateSummaryEvents(flagKey, null, null);
-            sendFlagRequestEvent(flagKey, JsonNull.INSTANCE, JsonNull.INSTANCE, version, variation);
->>>>>>> ae3791a9
         } else if (fallback == null) {
             updateSummaryEvents(flagKey, flag, new JsonPrimitive(result), null);
             sendFlagRequestEvent(flagKey, flag, new JsonPrimitive(result), JsonNull.INSTANCE);
@@ -629,22 +606,10 @@
                 Timber.e(cce, "Attempted to get float flag that exists as another type for key: %s Returning fallback: %s", flagKey, fallback);
             }
         }
-<<<<<<< HEAD
         FlagResponse flag = userManager.getFlagResponseSharedPreferences().getStoredFlagResponse(flagKey);
-        if (result == null && fallback == null) {
+        if (result == null) {
             updateSummaryEvents(flagKey, flag, null, null);
             sendFlagRequestEvent(flagKey, flag, JsonNull.INSTANCE, JsonNull.INSTANCE);
-        } else if (result == null) {
-            updateSummaryEvents(flagKey, flag, null, new JsonPrimitive(fallback));
-            sendFlagRequestEvent(flagKey, flag, JsonNull.INSTANCE, new JsonPrimitive(fallback));
-=======
-
-        int version = userManager.getFlagResponseSharedPreferences().getVersionForEvents(flagKey);
-        int variation = userManager.getFlagResponseSharedPreferences().getStoredVariation(flagKey);
-        if (result == null) {
-            updateSummaryEvents(flagKey, null, null);
-            sendFlagRequestEvent(flagKey, JsonNull.INSTANCE, JsonNull.INSTANCE, version, variation);
->>>>>>> ae3791a9
         } else if (fallback == null) {
             updateSummaryEvents(flagKey, flag, new JsonPrimitive(result), null);
             sendFlagRequestEvent(flagKey, flag, new JsonPrimitive(result), JsonNull.INSTANCE);
@@ -681,22 +646,10 @@
                 Timber.e(cce, "Attempted to get string flag that exists as another type for key: %s Returning fallback: %s", flagKey, fallback);
             }
         }
-<<<<<<< HEAD
         FlagResponse flag = userManager.getFlagResponseSharedPreferences().getStoredFlagResponse(flagKey);
-        if (result == null && fallback == null) {
+        if (result == null) {
             updateSummaryEvents(flagKey, flag, null, null);
             sendFlagRequestEvent(flagKey, flag, JsonNull.INSTANCE, JsonNull.INSTANCE);
-        } else if (result == null) {
-            updateSummaryEvents(flagKey, flag, null, new JsonPrimitive(fallback));
-            sendFlagRequestEvent(flagKey, flag, JsonNull.INSTANCE, new JsonPrimitive(fallback));
-=======
-
-        int version = userManager.getFlagResponseSharedPreferences().getVersionForEvents(flagKey);
-        int variation = userManager.getFlagResponseSharedPreferences().getStoredVariation(flagKey);
-        if (result == null) {
-            updateSummaryEvents(flagKey, null, null);
-            sendFlagRequestEvent(flagKey, JsonNull.INSTANCE, JsonNull.INSTANCE, version, variation);
->>>>>>> ae3791a9
         } else if (fallback == null) {
             updateSummaryEvents(flagKey, flag, new JsonPrimitive(result), null);
             sendFlagRequestEvent(flagKey, flag, new JsonPrimitive(result), JsonNull.INSTANCE);
@@ -736,17 +689,9 @@
                 Timber.e(jse, "Attempted to get json flag from string flag for key: %s Returning fallback: %s", flagKey, fallback);
             }
         }
-<<<<<<< HEAD
         FlagResponse flag = userManager.getFlagResponseSharedPreferences().getStoredFlagResponse(flagKey);
         updateSummaryEvents(flagKey, flag, result, fallback);
         sendFlagRequestEvent(flagKey, flag, result, fallback);
-=======
-
-        int version = userManager.getFlagResponseSharedPreferences().getVersionForEvents(flagKey);
-        int variation = userManager.getFlagResponseSharedPreferences().getStoredVariation(flagKey);
-        updateSummaryEvents(flagKey, result, fallback);
-        sendFlagRequestEvent(flagKey, result, fallback, version, variation);
->>>>>>> ae3791a9
         Timber.d("jsonVariation: returning variation: %s flagKey: %s user key: %s", result, flagKey, userManager.getCurrentUser().getKeyAsString());
         return result;
     }
