--- conflicted
+++ resolved
@@ -20,8 +20,6 @@
 import com.google.common.util.concurrent.MoreExecutors;
 import com.google.common.util.concurrent.SettableFuture;
 import com.google.gson.JsonElement;
-import com.google.gson.JsonNull;
-import com.google.gson.JsonPrimitive;
 import com.launchdarkly.android.flagstore.Flag;
 import com.launchdarkly.android.gson.GsonCache;
 
@@ -479,17 +477,11 @@
             Timber.e("Attempted to get non-existent flag for key: %s Returning fallback: %s", flagKey, fallback);
             result = EvaluationDetail.error(EvaluationReason.ErrorKind.FLAG_NOT_FOUND, fallback);
         } else {
-<<<<<<< HEAD
             valueJson = flag.getValue();
             if (valueJson == null || valueJson.isJsonNull()) {
                 Timber.e("Attempted to get flag without value for key: %s Returning fallback: %s", flagKey, fallback);
                 result = new EvaluationDetail<>(flag.getReason(), flag.getVariation(), fallback);
                 valueJson = fallbackJson;
-=======
-            JsonElement jsonVal = flag.getValue();
-            if (jsonVal == null) {
-                Timber.e("Attempted to get json flag without value for key: %s Returning fallback: %s", flagKey, fallback);
->>>>>>> c654453d
             } else {
                 T value = typeConverter.valueFromJson(valueJson);
                 if (value == null) {
@@ -666,13 +658,8 @@
         }
     }
 
-<<<<<<< HEAD
     private void sendFlagRequestEvent(String flagKey, Flag flag, JsonElement value, JsonElement fallback, EvaluationReason reason) {
-        if (flag == null)
-=======
-    private void sendFlagRequestEvent(String flagKey, Flag flag, JsonElement value, JsonElement fallback) {
         if (flag == null) {
->>>>>>> c654453d
             return;
         }
 
