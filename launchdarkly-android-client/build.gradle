apply plugin: 'com.android.library'
apply plugin: 'com.github.dcendents.android-maven'
apply plugin: 'signing'
apply plugin: 'org.ajoberstar.github-pages'
// make sure this line comes *after* you apply the Android plugin
apply plugin: 'com.getkeepsafe.dexcount'
apply plugin: 'io.codearte.nexus-staging'

allprojects {
    group = 'com.launchdarkly'
<<<<<<< HEAD
    version = '2.1.1'
=======
    version = '2.2.0'
>>>>>>> 39a91dd4
}

gradle.projectsEvaluated {
    tasks.withType(JavaCompile) {
        options.compilerArgs << "-Xbootclasspath/a:" + System.properties.get("java.home") + "/lib/rt.jar"
    }
}

android {
    compileSdkVersion 26
    buildToolsVersion '26.0.2'

    defaultConfig {
        minSdkVersion 15
        targetSdkVersion 26
        versionCode 1
        versionName version
        testInstrumentationRunner "android.support.test.runner.AndroidJUnitRunner"
        multiDexEnabled true
    }
    lintOptions {
        // TODO: fix things and set this to true
        abortOnError false
    }

    configurations {
        javadocDeps
    }

    compileOptions {
        sourceCompatibility JavaVersion.VERSION_1_8
        targetCompatibility JavaVersion.VERSION_1_8
    }

    packagingOptions {
        exclude 'META-INF/**'
        exclude 'META-INF/**'
    }

    dexOptions {
        javaMaxHeapSize "4g"
    }

}

ext {
    supportVersion = "26.0.1"
    okhttpVersion = "3.6.0"
    eventsourceVersion = "1.5.3"
    gsonVersion = "2.8.2"
    testRunnerVersion = "0.5"
}

dependencies {
    implementation fileTree(dir: 'libs', include: ['*.jar'])
    //noinspection GradleDependency
    implementation 'com.google.guava:guava:20.0'
    implementation 'com.noveogroup.android:android-logger:1.3.5'
    implementation "com.google.code.gson:gson:$gsonVersion"
    implementation "com.launchdarkly:okhttp-eventsource:$eventsourceVersion"
    implementation "com.squareup.okhttp3:okhttp:$okhttpVersion"
    implementation 'com.android.support:multidex:1.0.2'

    androidTestImplementation "com.android.support:appcompat-v7:$supportVersion"
    androidTestImplementation "com.android.support:support-annotations:$supportVersion"
    implementation "com.android.support:support-annotations:$supportVersion"
    androidTestImplementation "com.android.support.test:runner:$testRunnerVersion"
    androidTestImplementation "com.android.support.test:rules:$testRunnerVersion"
    androidTestImplementation 'org.hamcrest:hamcrest-library:1.3'
    androidTestImplementation 'org.easymock:easymock:3.4'
    androidTestImplementation 'junit:junit:4.12'
    androidTestImplementation 'com.android.support:multidex:1.0.2'

    javadocDeps "com.google.code.gson:gson:$gsonVersion"
    javadocDeps "com.squareup.okhttp3:okhttp:$okhttpVersion"
    javadocDeps "com.launchdarkly:okhttp-eventsource:$eventsourceVersion"
}

repositories {
    mavenLocal()
    // Before LaunchDarkly release artifacts get synced to Maven Central they are here along with snapshots:
    maven { url "https://oss.sonatype.org/content/groups/public/" }
    mavenCentral()
}

buildscript {
    repositories {
        jcenter()
        mavenCentral()
        mavenLocal()
    }
    dependencies {
        classpath 'org.ajoberstar:gradle-git:1.5.0-rc.1'
        classpath 'com.github.jengelman.gradle.plugins:shadow:1.2.3'
        classpath 'com.getkeepsafe.dexcount:dexcount-gradle-plugin:0.8.2'
        classpath "io.codearte.gradle.nexus:gradle-nexus-staging-plugin:0.8.0"
        classpath 'com.github.dcendents:android-maven-gradle-plugin:2.0'
    }
}

task sourcesJar(type: Jar) {
    from android.sourceSets.main.java.srcDirs
    classifier = 'sources'
}

task javadoc(type: Javadoc) {
    failOnError false
    source = android.sourceSets.main.java.srcDirs
    classpath += project.files(android.getBootClasspath().join(File.pathSeparator))
    classpath += configurations.javadocDeps
}

task javadocJar(type: Jar, dependsOn: javadoc) {
    classifier = 'javadoc'
    from javadoc.destinationDir
}

artifacts {
    archives sourcesJar
    archives javadocJar
}

githubPages {
    repoUri = 'https://github.com/launchdarkly/android-client.git'
    pages {
        from javadoc
    }
    credentials {
        username = githubUser
        password = githubPassword
    }
}

signing {
    sign configurations.archives
}

nexusStaging {
    packageGroup = "com.launchdarkly"
}

uploadArchives {
    repositories {
        mavenDeployer {
            beforeDeployment { MavenDeployment deployment -> signing.signPom(deployment) }

            repository(url: "https://oss.sonatype.org/service/local/staging/deploy/maven2/") {
                authentication(userName: ossrhUsername, password: ossrhPassword)
            }

            snapshotRepository(url: "https://oss.sonatype.org/content/repositories/snapshots/") {
                authentication(userName: ossrhUsername, password: ossrhPassword)
            }

            pom.project {
                name 'LaunchDarkly SDK for Android'
                packaging 'jar'
                description 'Official LaunchDarkly SDK for Android'
                url 'https://github.com/launchdarkly/android-client'

                licenses {
                    license {
                        name 'The Apache License, Version 2.0'
                        url 'http://www.apache.org/licenses/LICENSE-2.0.txt'
                    }
                }

                developers {
                    developer {
                        id 'drichelson'
                        name 'Dan Richelson'
                        email 'dan@launchdarkly.com'
                    }
                }

                scm {
                    connection 'scm:git:git://github.com/launchdarkly/android-client.git'
                    developerConnection 'scm:git:ssh:git@github.com:launchdarkly/android-client.git'
                    url 'https://github.com/launchdarkly/android-client'
                }
            }
        }
    }
}<|MERGE_RESOLUTION|>--- conflicted
+++ resolved
@@ -8,11 +8,7 @@
 
 allprojects {
     group = 'com.launchdarkly'
-<<<<<<< HEAD
-    version = '2.1.1'
-=======
     version = '2.2.0'
->>>>>>> 39a91dd4
 }
 
 gradle.projectsEvaluated {
