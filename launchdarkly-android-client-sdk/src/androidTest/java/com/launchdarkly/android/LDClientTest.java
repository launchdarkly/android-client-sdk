--- conflicted
+++ resolved
@@ -72,12 +72,8 @@
         assertTrue(ldClient.boolVariation("boolFlag", true));
         //noinspection deprecation
         assertEquals(1.0F, ldClient.floatVariation("floatFlag", 1.0F));
-<<<<<<< HEAD
+        assertEquals(1.5, ldClient.doubleVariation("doubleFlag", 1.5));
         assertEquals(1, ldClient.intVariation("intFlag", 1));
-=======
-        assertEquals(1.5, ldClient.doubleVariation("floatFlag", 1.5));
-        assertEquals(Integer.valueOf(1), ldClient.intVariation("intFlag", 1));
->>>>>>> cebcaec5
         assertEquals("fallback", ldClient.stringVariation("stringFlag", "fallback"));
 
         JsonObject expectedJson = new JsonObject();
@@ -92,14 +88,6 @@
         assertTrue(ldClient.isInitialized());
         assertTrue(ldClient.isOffline());
         assertNull(ldClient.jsonVariation("jsonFlag", null));
-<<<<<<< HEAD
-=======
-
-        assertNull(ldClient.boolVariation("boolFlag", null));
-        //noinspection deprecation
-        assertNull(ldClient.floatVariation("floatFlag", null));
-        assertNull(ldClient.intVariation("intFlag", null));
->>>>>>> cebcaec5
         assertNull(ldClient.stringVariation("stringFlag", null));
     }
 
@@ -205,46 +193,6 @@
     }
 
     @Test
-<<<<<<< HEAD
-=======
-    public void eventGenerationDoesNotCrash() throws IOException {
-        // The only reason this test starts an event server is so we don't wait a full second
-        // during tests for a retry when doing the blockingFlush.
-        try (MockWebServer mockEventsServer = new MockWebServer()) {
-            mockEventsServer.start();
-            // Enqueue a successful empty response
-            mockEventsServer.enqueue(new MockResponse());
-
-            LDConfig ldConfig = baseConfigBuilder(mockEventsServer).build();
-
-            // Don't wait as we are not set offline
-            ldClient = LDClient.init(application, ldConfig, ldUser, 0);
-
-            // Do a variety of evaluations
-            assertTrue(ldClient.boolVariation("boolFlag", true));
-            //noinspection deprecation
-            assertEquals(1.0F, ldClient.floatVariation("floatFlag", 1.0F));
-            assertEquals(1.5, ldClient.doubleVariation("doubleFlag", 1.5));
-            assertEquals(Integer.valueOf(1), ldClient.intVariation("intFlag", 1));
-            assertEquals("fallback", ldClient.stringVariation("stringFlag", "fallback"));
-
-            JsonObject expectedJson = new JsonObject();
-            expectedJson.addProperty("field", "value");
-            assertEquals(expectedJson, ldClient.jsonVariation("jsonFlag", expectedJson));
-
-            assertNull(ldClient.boolVariation("boolFlag", null));
-            //noinspection deprecation
-            assertNull(ldClient.floatVariation("floatFlag", null));
-            assertNull(ldClient.intVariation("intFlag", null));
-            assertNull(ldClient.stringVariation("stringFlag", null));
-            assertNull(ldClient.jsonVariation("jsonFlag", null));
-
-            ldClient.blockingFlush();
-        }
-    }
-
-    @Test
->>>>>>> cebcaec5
     public void testTrack() throws IOException, InterruptedException {
         try (MockWebServer mockEventsServer = new MockWebServer()) {
             mockEventsServer.start();
