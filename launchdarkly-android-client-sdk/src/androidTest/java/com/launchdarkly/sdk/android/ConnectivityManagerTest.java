--- conflicted
+++ resolved
@@ -11,12 +11,9 @@
 
 import com.launchdarkly.sdk.LDContext;
 import com.launchdarkly.sdk.android.ConnectionInformation.ConnectionMode;
-<<<<<<< HEAD
 import com.launchdarkly.sdk.android.subsystems.ClientContext;
-=======
 import com.launchdarkly.sdk.android.subsystems.ComponentConfigurer;
 import com.launchdarkly.sdk.android.subsystems.DataSource;
->>>>>>> cf3304f6
 import com.launchdarkly.sdk.android.subsystems.EventProcessor;
 
 import org.easymock.Capture;
@@ -148,7 +145,6 @@
                 )
                 .build();
 
-<<<<<<< HEAD
         clientContext = ClientContextImpl.fromConfig(
                 config,
                 MOBILE_KEY,
@@ -169,22 +165,18 @@
             allFlagsReceived.add(flagsUpdated);
         });
 
+        ComponentConfigurer<DataSource> dataSourceConfigurer = streaming ?
+                Components.streamingDataSource() : Components.pollingDataSource();
+        DataSource dataSourceConfig = dataSourceConfigurer.build(null);
         connectivityManager = new ConnectivityManager(
                 clientContext,
                 clientState,
+                dataSourceConfig,
                 eventProcessor,
                 contextDataManager,
                 fetcher,
                 environmentStore
         );
-=======
-        ComponentConfigurer<DataSource> dataSourceConfigurer = streaming ?
-                Components.streamingDataSource() : Components.pollingDataSource();
-        DataSource dataSourceConfig = dataSourceConfigurer.build(null);
-        connectivityManager = new ConnectivityManager(app, config, dataSourceConfig,
-                eventProcessor, userManager, "default",
-                null, null, LDLogger.none());
->>>>>>> cf3304f6
     }
 
     private void awaitStartUp() throws ExecutionException {
