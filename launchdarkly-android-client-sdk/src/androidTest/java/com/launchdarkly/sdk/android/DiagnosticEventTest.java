--- conflicted
+++ resolved
@@ -49,43 +49,20 @@
                 .build();
 
         LDValue diagnosticJson = DiagnosticEvent.makeConfigurationInfo(ldConfig);
-<<<<<<< HEAD
-        JsonObject expected = new JsonObject();
-        setExpectedDefaults(expected);
-
-        expected.addProperty("backgroundPollingDisabled", true);
-        expected.addProperty("customBaseURI", true);
-        expected.addProperty("customEventsURI", true);
-        expected.addProperty("customStreamURI", true);
-        expected.addProperty("evaluationReasonsRequested", true);
-        expected.addProperty("mobileKeyCount", 2);
-        expected.addProperty("maxCachedUsers", -1);
-        expected.addProperty("autoAliasingOptOut", true);
-
-        Assert.assertEquals(LDValue.parse(expected.toString()), diagnosticJson);
-    }
-
-    @Test
-    public void testCustomDiagnosticConfigurationEvents() {
-=======
         ObjectBuilder expected = makeExpectedDefaults();
         expected.put("backgroundPollingDisabled", true);
-        expected.put("connectTimeoutMillis", 5_000);
         expected.put("customBaseURI", true);
         expected.put("customEventsURI", true);
         expected.put("customStreamURI", true);
         expected.put("evaluationReasonsRequested", true);
         expected.put("mobileKeyCount", 2);
-        expected.put("useReport", true);
         expected.put("maxCachedUsers", -1);
         expected.put("autoAliasingOptOut", true);
-
         Assert.assertEquals(expected.build(), diagnosticJson);
     }
 
     @Test
     public void customDiagnosticConfigurationEvents() {
->>>>>>> c7faa1e8
         LDConfig ldConfig = new LDConfig.Builder()
                 .events(
                         Components.sendEvents()
@@ -108,11 +85,7 @@
     }
 
     @Test
-<<<<<<< HEAD
-    public void testCustomDiagnosticConfigurationStreaming() {
-=======
     public void customDiagnosticConfigurationStreaming() {
->>>>>>> c7faa1e8
         LDConfig ldConfig = new LDConfig.Builder()
                 .dataSource(
                         Components.streamingDataSource()
@@ -129,11 +102,7 @@
     }
 
     @Test
-<<<<<<< HEAD
-    public void testCustomDiagnosticConfigurationPolling() {
-=======
     public void customDiagnosticConfigurationPolling() {
->>>>>>> c7faa1e8
         LDConfig ldConfig = new LDConfig.Builder()
                 .dataSource(
                         Components.pollingDataSource()
@@ -151,7 +120,7 @@
     }
 
     @Test
-    public void testCustomDiagnosticConfigurationHttp() {
+    public void customDiagnosticConfigurationHttp() {
         LDConfig ldConfig = new LDConfig.Builder()
                 .http(
                         Components.httpConfiguration()
@@ -161,13 +130,10 @@
                 .build();
 
         LDValue diagnosticJson = DiagnosticEvent.makeConfigurationInfo(ldConfig);
-        JsonObject expected = new JsonObject();
-        setExpectedDefaults(expected);
-
-        expected.addProperty("connectTimeoutMillis", 5_000);
-        expected.addProperty("useReport", true);
-
-        Assert.assertEquals(LDValue.parse(expected.toString()), diagnosticJson);
+        ObjectBuilder expected = makeExpectedDefaults();
+        expected.put("connectTimeoutMillis", 5_000);
+        expected.put("useReport", true);
+        Assert.assertEquals(expected.build(), diagnosticJson);
     }
 
     @SuppressWarnings("deprecation")
@@ -193,11 +159,7 @@
 
     @SuppressWarnings("deprecation")
     @Test
-<<<<<<< HEAD
-    public void testCustomDiagnosticConfigurationStreamingWithDeprecatedSetters() {
-=======
     public void customDiagnosticConfigurationStreamingWithDeprecatedSetters() {
->>>>>>> c7faa1e8
         LDConfig ldConfig = new LDConfig.Builder()
                 .backgroundPollingIntervalMillis(900_000)
                 .build();
@@ -210,11 +172,7 @@
 
     @SuppressWarnings("deprecation")
     @Test
-<<<<<<< HEAD
-    public void testCustomDiagnosticConfigurationPollingWithDeprecatedSetters() {
-=======
     public void customDiagnosticConfigurationPollingWithDeprecatedSetters() {
->>>>>>> c7faa1e8
         LDConfig ldConfig = new LDConfig.Builder()
                 .stream(false)
                 .backgroundPollingIntervalMillis(900_000)
@@ -236,20 +194,17 @@
 
     @SuppressWarnings("deprecation")
     @Test
-    public void testCustomDiagnosticConfigurationHttpWithDeprecatedSetters() {
+    public void customDiagnosticConfigurationHttpWithDeprecatedSetters() {
         LDConfig ldConfig = new LDConfig.Builder()
                 .connectionTimeoutMillis(5_000)
                 .useReport(true)
                 .build();
 
         LDValue diagnosticJson = DiagnosticEvent.makeConfigurationInfo(ldConfig);
-        JsonObject expected = new JsonObject();
-        setExpectedDefaults(expected);
-
-        expected.addProperty("connectTimeoutMillis", 5_000);
-        expected.addProperty("useReport", true);
-
-        Assert.assertEquals(LDValue.parse(expected.toString()), diagnosticJson);
+        ObjectBuilder expected = makeExpectedDefaults();
+        expected.put("connectTimeoutMillis", 5_000);
+        expected.put("useReport", true);
+        Assert.assertEquals(expected.build(), diagnosticJson);
     }
 
     @Test
