--- conflicted
+++ resolved
@@ -86,71 +86,12 @@
                 client.trackData("test-event", testData);
                 client.blockingFlush();
 
-<<<<<<< HEAD
                 LDValue[] events = getEventsFromLastRequest(mockEventsServer, 2);
                 LDValue identifyEvent = events[0], customEvent = events[1];
                 assertIdentifyEvent(identifyEvent, ldUser);
                 assertCustomEvent(customEvent, ldUser, "test-event");
                 assertEquals(testData, customEvent.get("data"));
                 assertEquals(LDValue.ofNull(), customEvent.get("metricValue"));
-=======
-                Event[] events = getEventsFromLastRequest(mockEventsServer, 2);
-                assertTrue(events[0] instanceof IdentifyEvent);
-                assertTrue(events[1] instanceof CustomEvent);
-                CustomEvent event = (CustomEvent) events[1];
-                assertEquals("userKey", event.userKey);
-                assertEquals("test-event", event.key);
-                assertNull(event.metricValue);
-            }
-        }
-    }
-
-    @Test
-    public void testTrackDataValue() throws IOException, InterruptedException {
-        try (MockWebServer mockEventsServer = new MockWebServer()) {
-            mockEventsServer.start();
-            // Enqueue a successful empty response
-            mockEventsServer.enqueue(new MockResponse());
-
-            LDConfig ldConfig = baseConfigBuilder(mockEventsServer).build();
-            // Don't wait as we are not set offline
-            try (LDClient client = LDClient.init(application, ldConfig, ldUser, 0)) {
-                LDValue testData = LDValue.of("abc");
-                client.trackData("test-event", testData);
-                client.blockingFlush();
-
-                Event[] events = getEventsFromLastRequest(mockEventsServer, 2);
-                assertTrue(events[0] instanceof IdentifyEvent);
-                assertTrue(events[1] instanceof CustomEvent);
-                CustomEvent event = (CustomEvent) events[1];
-                assertEquals("userKey", event.userKey);
-                assertEquals("test-event", event.key);
-                assertEquals(testData, event.data);
-                assertNull(event.metricValue);
-            }
-        }
-    }
-
-    @Test
-    public void testTrackDataNull() throws IOException, InterruptedException {
-        try (MockWebServer mockEventsServer = new MockWebServer()) {
-            mockEventsServer.start();
-            // Enqueue a successful empty response
-            mockEventsServer.enqueue(new MockResponse());
-
-            LDConfig ldConfig = baseConfigBuilder(mockEventsServer).build();
-            try (LDClient client = LDClient.init(application, ldConfig, ldUser, 0)) {
-                client.track("test-event");
-                client.blockingFlush();
-
-                Event[] events = getEventsFromLastRequest(mockEventsServer, 2);
-                assertTrue(events[0] instanceof IdentifyEvent);
-                assertTrue(events[1] instanceof CustomEvent);
-                CustomEvent event = (CustomEvent) events[1];
-                assertEquals("userKey", event.userKey);
-                assertEquals("test-event", event.key);
-                assertNull(event.data);
-                assertNull(event.metricValue);
             }
         }
     }
@@ -167,14 +108,12 @@
                 client.trackData("test-event", null);
                 client.blockingFlush();
 
-                Event[] events = getEventsFromLastRequest(mockEventsServer, 2);
-                assertTrue(events[0] instanceof IdentifyEvent);
-                assertTrue(events[1] instanceof CustomEvent);
-                CustomEvent event = (CustomEvent) events[1];
-                assertEquals("userKey", event.userKey);
-                assertEquals("test-event", event.key);
-                assertNull(event.data);
-                assertNull(event.metricValue);
+                LDValue[] events = getEventsFromLastRequest(mockEventsServer, 2);
+                LDValue identifyEvent = events[0], customEvent = events[1];
+                assertIdentifyEvent(identifyEvent, ldUser);
+                assertCustomEvent(customEvent, ldUser, "test-event");
+                assertEquals(LDValue.ofNull(), customEvent.get("data"));
+                assertEquals(LDValue.ofNull(), customEvent.get("metricValue"));
             }
         }
     }
@@ -191,15 +130,12 @@
                 client.trackData("test-event", LDValue.ofNull());
                 client.blockingFlush();
 
-                Event[] events = getEventsFromLastRequest(mockEventsServer, 2);
-                assertTrue(events[0] instanceof IdentifyEvent);
-                assertTrue(events[1] instanceof CustomEvent);
-                CustomEvent event = (CustomEvent) events[1];
-                assertEquals("userKey", event.userKey);
-                assertEquals("test-event", event.key);
-                assertNull(event.data);
-                assertNull(event.metricValue);
->>>>>>> f854d833
+                LDValue[] events = getEventsFromLastRequest(mockEventsServer, 2);
+                LDValue identifyEvent = events[0], customEvent = events[1];
+                assertIdentifyEvent(identifyEvent, ldUser);
+                assertCustomEvent(customEvent, ldUser, "test-event");
+                assertEquals(LDValue.ofNull(), customEvent.get("data"));
+                assertEquals(LDValue.ofNull(), customEvent.get("metricValue"));
             }
         }
     }
