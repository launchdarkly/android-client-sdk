package com.launchdarkly.android;

import android.support.annotation.NonNull;
import android.support.annotation.Nullable;

import com.launchdarkly.eventsource.EventHandler;
import com.launchdarkly.eventsource.EventSource;
import com.launchdarkly.eventsource.MessageEvent;
import com.launchdarkly.eventsource.UnsuccessfulResponseException;

import java.net.URI;
import java.util.concurrent.Callable;
import java.util.concurrent.ExecutorService;

import okhttp3.Headers;
import okhttp3.MediaType;
import okhttp3.RequestBody;
import timber.log.Timber;

import static com.launchdarkly.android.LDConfig.GSON;

class StreamUpdateProcessor {

    private static final String METHOD_REPORT = "REPORT";

    private static final String PING = "ping";
    private static final String PUT = "put";
    private static final String PATCH = "patch";
    private static final String DELETE = "delete";

    private static final long MAX_RECONNECT_TIME_MS = 3_600_000; // 1 hour

    private EventSource es;
    private final LDConfig config;
    private final UserManager userManager;
    private volatile boolean running = false;
    private final Debounce queue;
    private boolean connection401Error = false;
    private final ExecutorService executor;
    private final String environmentName;
    private final LDUtil.ResultCallback<Void> notifier;
    private final DiagnosticStore diagnosticStore;
    private long eventSourceStarted;

    StreamUpdateProcessor(LDConfig config, UserManager userManager, String environmentName, DiagnosticStore diagnosticStore, LDUtil.ResultCallback<Void> notifier) {
        this.config = config;
        this.userManager = userManager;
        this.environmentName = environmentName;
        this.notifier = notifier;
<<<<<<< HEAD
=======
        this.diagnosticStore = diagnosticStore;
        //noinspection deprecation
>>>>>>> 3de79759
        queue = new Debounce();
        executor = new BackgroundThreadExecutor().newFixedThreadPool(2);
    }

    synchronized void start() {
        if (!running && !connection401Error) {
            Timber.d("Starting.");

            Headers.Builder headersBuilder = new Headers.Builder()
                    .add("Authorization", LDConfig.AUTH_SCHEME + config.getMobileKeys().get(environmentName))
                    .add("User-Agent", LDConfig.USER_AGENT_HEADER_VALUE)
                    .add("Accept", "text/event-stream");

            if (config.getWrapperName() != null) {
                String wrapperVersion = "";
                if (config.getWrapperVersion() != null) {
                    wrapperVersion = "/" + config.getWrapperVersion();
                }
                headersBuilder.add("X-LaunchDarkly-Wrapper", config.getWrapperName() + wrapperVersion);
            }

            Headers headers = headersBuilder.build();

            EventHandler handler = new EventHandler() {
                @Override
                public void onOpen() {
                    Timber.i("Started LaunchDarkly EventStream");
                    if (diagnosticStore != null) {
                        diagnosticStore.addStreamInit(eventSourceStarted, (int) (System.currentTimeMillis() - eventSourceStarted), false);
                    }
                }

                @Override
                public void onClosed() {
                    Timber.i("Closed LaunchDarkly EventStream");
                }

                @Override
                public void onMessage(final String name, MessageEvent event) {
                    final String eventData = event.getData();
                    Timber.d("onMessage: %s: %s", name, eventData);
                    handle(name, eventData, notifier);
                }

                @Override
                public void onComment(String comment) {

                }

                @Override
                public void onError(Throwable t) {
                    Timber.e(t, "Encountered EventStream error connecting to URI: %s", getUri(userManager.getCurrentUser()));
                    if (t instanceof UnsuccessfulResponseException) {
                        if (diagnosticStore != null) {
                            diagnosticStore.addStreamInit(eventSourceStarted, (int) (System.currentTimeMillis() - eventSourceStarted), true);
                        }
                        int code = ((UnsuccessfulResponseException) t).getCode();
                        if (code >= 400 && code < 500) {
                            Timber.e("Encountered non-retriable error: %s. Aborting connection to stream. Verify correct Mobile Key and Stream URI", code);
                            running = false;
                            notifier.onError(new LDInvalidResponseCodeFailure("Unexpected Response Code From Stream Connection", t, code, false));
                            if (code == 401) {
                                connection401Error = true;
                                try {
                                    LDClient.getForMobileKey(environmentName).setOffline();
                                } catch (LaunchDarklyException e) {
                                    Timber.e(e, "Client unavailable to be set offline");
                                }
                            }
                            stop(null);
                        } else {
                            eventSourceStarted = System.currentTimeMillis();
                            notifier.onError(new LDInvalidResponseCodeFailure("Unexpected Response Code From Stream Connection", t, code, true));
                        }
                    } else {
                        notifier.onError(new LDFailure("Network error in stream connection", t, LDFailure.FailureType.NETWORK_FAILURE));
                    }
                }
            };

            EventSource.Builder builder = new EventSource.Builder(handler, getUri(userManager.getCurrentUser()))
                    .headers(headers);

            if (config.isUseReport()) {
                builder.method(METHOD_REPORT);
                builder.body(getRequestBody(userManager.getCurrentUser()));
            }

            builder.maxReconnectTimeMs(MAX_RECONNECT_TIME_MS);

            eventSourceStarted = System.currentTimeMillis();
            es = builder.build();
            es.start();

            running = true;
        }
    }

    @NonNull
    private RequestBody getRequestBody(@Nullable LDUser user) {
        Timber.d("Attempting to report user in stream");
        return RequestBody.create(MediaType.parse("application/json;charset=UTF-8"), GSON.toJson(user));
    }

    private URI getUri(@Nullable LDUser user) {
        String str = config.getStreamUri().toString() + "/meval";

        if (!config.isUseReport() && user != null) {
            str += "/" + user.getAsUrlSafeBase64();
        }

        if (config.isEvaluationReasons()) {
            str += "?withReasons=true";
        }

        return URI.create(str);
    }

    private void handle(final String name, final String eventData,
                        @NonNull final LDUtil.ResultCallback<Void> onCompleteListener) {
        switch (name.toLowerCase()) {
            case PUT: userManager.putCurrentUserFlags(eventData, onCompleteListener); break;
            case PATCH: userManager.patchCurrentUserFlags(eventData, onCompleteListener); break;
            case DELETE: userManager.deleteCurrentUserFlag(eventData, onCompleteListener); break;
            case PING:
                // We debounce ping requests as they trigger a separate asynchronous request for the
                // flags, overriding all flag values.
                Callable<Void> pingDebounceFunction = new Callable<Void>() {
                    @Override
                    public Void call() {
                        userManager.updateCurrentUser(onCompleteListener);
                        return null;
                    }
                };
                queue.call(pingDebounceFunction);
                break;
            default:
                Timber.d("Found an unknown stream protocol: %s", name);
                onCompleteListener.onError(new LDFailure("Unknown Stream Element Type", null, LDFailure.FailureType.UNEXPECTED_STREAM_ELEMENT_TYPE));
        }
    }

    void stop(final LDUtil.ResultCallback<Void> onCompleteListener) {
        Timber.d("Stopping.");
        // We do this in a separate thread because closing the stream involves a network
        // operation and we don't want to do a network operation on the main thread.
        executor.execute(new Runnable() {
            @Override
            public void run() {
                stopSync();
                if (onCompleteListener != null) {
                    onCompleteListener.onSuccess(null);
                }
            }
        });
    }

    private synchronized void stopSync() {
        if (es != null) {
            es.close();
        }
        running = false;
        es = null;
        Timber.d("Stopped.");
    }
}<|MERGE_RESOLUTION|>--- conflicted
+++ resolved
@@ -47,11 +47,7 @@
         this.userManager = userManager;
         this.environmentName = environmentName;
         this.notifier = notifier;
-<<<<<<< HEAD
-=======
         this.diagnosticStore = diagnosticStore;
-        //noinspection deprecation
->>>>>>> 3de79759
         queue = new Debounce();
         executor = new BackgroundThreadExecutor().newFixedThreadPool(2);
     }
