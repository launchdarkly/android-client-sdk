package com.launchdarkly.android;

import android.support.annotation.NonNull;

import java.io.IOException;
import java.util.Locale;
import java.util.concurrent.Executors;
import java.util.concurrent.ScheduledExecutorService;
import java.util.concurrent.ThreadFactory;
import java.util.concurrent.TimeUnit;
import java.util.concurrent.atomic.AtomicLong;

import okhttp3.OkHttpClient;
import okhttp3.Request;
import okhttp3.RequestBody;
import okhttp3.Response;
import timber.log.Timber;

import static com.launchdarkly.android.LDConfig.JSON;

class DiagnosticEventProcessor {
    private final OkHttpClient client;
    private final LDConfig config;
    private final String environment;
    private final DiagnosticStore diagnosticStore;
    private final ThreadFactory diagnosticThreadFactory;
    private ScheduledExecutorService executorService;

    DiagnosticEventProcessor(LDConfig config, String environment, final DiagnosticStore diagnosticStore,
                             OkHttpClient sharedClient) {
        this.config = config;
        this.environment = environment;
        this.diagnosticStore = diagnosticStore;
        this.client = sharedClient;

        diagnosticThreadFactory = new ThreadFactory() {
            final AtomicLong count = new AtomicLong(0);

            @Override
            public Thread newThread(@NonNull Runnable r) {
                Thread thread = Executors.defaultThreadFactory().newThread(r);
                thread.setName(String.format(Locale.ROOT, "LaunchDarkly-DiagnosticEventProcessor-%d",
                        count.getAndIncrement()));
                thread.setDaemon(true);
                return thread;
            }
        };

        if (Foreground.get().isForeground()) {
            startScheduler();
            DiagnosticEvent.Statistics lastStats = diagnosticStore.getLastStats();
            if (lastStats != null) {
                sendDiagnosticEventAsync(lastStats);
            }

            if (diagnosticStore.isNewId()) {
                sendDiagnosticEventAsync(new DiagnosticEvent.Init(System.currentTimeMillis(), diagnosticStore.getDiagnosticId(), config));
            }
        }

        Foreground.get().addListener(new Foreground.Listener() {
            @Override
            public void onBecameForeground() {
                startScheduler();
            }

            @Override
            public void onBecameBackground() {
                stopScheduler();
            }
        });
    }

    private void startScheduler() {
        long initialDelay = config.getDiagnosticRecordingIntervalMillis() - (System.currentTimeMillis() - diagnosticStore.getDataSince());
        long safeDelay = Math.min(Math.max(initialDelay, 0), config.getDiagnosticRecordingIntervalMillis());

        executorService = Executors.newSingleThreadScheduledExecutor(diagnosticThreadFactory);
        executorService.scheduleAtFixedRate(new Runnable() {
            @Override
            public void run() {
                sendDiagnosticEventSync(diagnosticStore.getCurrentStatsAndReset());
            }
        }, safeDelay, config.getDiagnosticRecordingIntervalMillis(), TimeUnit.MILLISECONDS);
    }

    private void stopScheduler() {
        executorService.shutdown();
    }

    void close() {
        stopScheduler();
    }

    private void sendDiagnosticEventAsync(final DiagnosticEvent diagnosticEvent) {
        executorService.submit(new Runnable() {
            @Override
            public void run() {
                sendDiagnosticEventSync(diagnosticEvent);
            }
        });
    }

    void sendDiagnosticEventSync(DiagnosticEvent diagnosticEvent) {
        String content = GsonCache.getGson().toJson(diagnosticEvent);
        Request.Builder requestBuilder = config.getRequestBuilderFor(environment)
<<<<<<< HEAD
                .url(config.getEventsUri().buildUpon().appendEncodedPath("mobile/events/diagnostic").build().toString())
                .addHeader("Content-Type", "application/json");
        Request request = requestBuilder.post(RequestBody.create(JSON, content)).build();
=======
                .url(config.getEventsUri().toString() + "/events/diagnostic")
                .addHeader("Content-Type", "application/json")
                .post(RequestBody.create(JSON, content));

        Request request = config.buildRequestWithAdditionalHeaders(requestBuilder);
>>>>>>> 8f321375
        Timber.d("Posting diagnostic event to %s with body %s", request.url(), content);

        Response response = null;
        try {
            response = client.newCall(request).execute();
            Timber.d("Diagnostic Event Response: %s", response.code());
            Timber.d("Diagnostic Event Response Date: %s", response.header("Date"));
        } catch (IOException e) {
            Timber.e(e, "Unhandled exception in LaunchDarkly client attempting to connect to URI: %s", request.url());
        } finally {
            if (response != null) response.close();
        }
    }
}<|MERGE_RESOLUTION|>--- conflicted
+++ resolved
@@ -104,17 +104,11 @@
     void sendDiagnosticEventSync(DiagnosticEvent diagnosticEvent) {
         String content = GsonCache.getGson().toJson(diagnosticEvent);
         Request.Builder requestBuilder = config.getRequestBuilderFor(environment)
-<<<<<<< HEAD
                 .url(config.getEventsUri().buildUpon().appendEncodedPath("mobile/events/diagnostic").build().toString())
-                .addHeader("Content-Type", "application/json");
-        Request request = requestBuilder.post(RequestBody.create(JSON, content)).build();
-=======
-                .url(config.getEventsUri().toString() + "/events/diagnostic")
                 .addHeader("Content-Type", "application/json")
                 .post(RequestBody.create(JSON, content));
 
         Request request = config.buildRequestWithAdditionalHeaders(requestBuilder);
->>>>>>> 8f321375
         Timber.d("Posting diagnostic event to %s with body %s", request.url(), content);
 
         Response response = null;
