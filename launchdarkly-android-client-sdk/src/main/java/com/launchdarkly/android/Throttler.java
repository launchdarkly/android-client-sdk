package com.launchdarkly.android;

import android.os.Handler;
import android.os.HandlerThread;
import androidx.annotation.NonNull;

import java.util.Random;
import java.util.concurrent.atomic.AtomicBoolean;
import java.util.concurrent.atomic.AtomicInteger;

/**
 * Throttler class used to rate-limit invocations of a {@link Runnable}.
 * Uses exponential backoff with random jitter to determine delay between multiple calls.
 */
class Throttler {

    @NonNull
    private final Runnable taskRunnable;
    private final long maxRetryTimeMs;
    private final long retryTimeMs;

    private final Random jitter = new Random();
    private final AtomicInteger attempts = new AtomicInteger(-1);
    private final AtomicBoolean queuedRun = new AtomicBoolean(false);
    private final HandlerThread handlerThread;
    private final Handler handler;
    private final Runnable resetRunnable;

    Throttler(@NonNull final Runnable runnable, long retryTimeMs, long maxRetryTimeMs) {
        this.retryTimeMs = retryTimeMs;
        this.maxRetryTimeMs = maxRetryTimeMs;

        handlerThread = new HandlerThread("LDThrottler");
        handlerThread.start();
        handler = new Handler(handlerThread.getLooper());

<<<<<<< HEAD
        taskRunnable = () -> {
            queuedRun.set(false);
            runnable.run();
=======
        taskRunnable = new Runnable() {
            @Override
            public void run() {
                queuedRun.set(false);
                runnable.run();
            }
        };
        resetRunnable = new Runnable() {
            @Override
            public void run() {
                attempts.decrementAndGet();
            }
>>>>>>> 33f56b2d
        };
        resetRunnable = () -> attempts.set(0);
    }

    void attemptRun() {
        int attempt = attempts.getAndIncrement();

        // Grace first run instant for client initialization
        if (attempt < 0) {
            taskRunnable.run();
            return;
        }

        // First invocation is instant, as is the first invocation after throttling has ended
        if (attempt == 0) {
            taskRunnable.run();
            handler.postDelayed(resetRunnable, retryTimeMs);
            return;
        }

        long jitterVal = calculateJitterVal(attempt);
        handler.postDelayed(resetRunnable, jitterVal);
        if (!queuedRun.getAndSet(true)) {
            handler.postDelayed(taskRunnable, backoffWithJitter(jitterVal));
        }
    }

    void cancel() {
        handler.removeCallbacks(taskRunnable);
    }

    long calculateJitterVal(int reconnectAttempts) {
        return Math.min(maxRetryTimeMs, retryTimeMs * pow2(reconnectAttempts));
    }

    long backoffWithJitter(long jitterVal) {
        return jitterVal / 2 + nextLong(jitter, jitterVal) / 2;
    }

    // Returns 2**k, or Integer.MAX_VALUE if 2**k would overflow
    private int pow2(int k) {
        return (k < Integer.SIZE - 1) ? (1 << k) : Integer.MAX_VALUE;
    }

    // Adapted from http://stackoverflow.com/questions/2546078/java-random-long-number-in-0-x-n-range
    // Since ThreadLocalRandom.current().nextLong(n) requires Android 5
    private long nextLong(Random rand, long bound) {
        if (bound <= 0) {
            throw new IllegalArgumentException("bound must be positive");
        }

        long r = rand.nextLong() & Long.MAX_VALUE;
        long m = bound - 1L;
        if ((bound & m) == 0) { // i.e., bound is a power of 2
            r = (bound * r) >> (Long.SIZE - 1);
        } else {
            //noinspection StatementWithEmptyBody
            for (long u = r; u - (r = u % bound) + m < 0L; u = rand.nextLong() & Long.MAX_VALUE) ;
        }
        return r;
    }
}<|MERGE_RESOLUTION|>--- conflicted
+++ resolved
@@ -34,26 +34,11 @@
         handlerThread.start();
         handler = new Handler(handlerThread.getLooper());
 
-<<<<<<< HEAD
         taskRunnable = () -> {
             queuedRun.set(false);
             runnable.run();
-=======
-        taskRunnable = new Runnable() {
-            @Override
-            public void run() {
-                queuedRun.set(false);
-                runnable.run();
-            }
         };
-        resetRunnable = new Runnable() {
-            @Override
-            public void run() {
-                attempts.decrementAndGet();
-            }
->>>>>>> 33f56b2d
-        };
-        resetRunnable = () -> attempts.set(0);
+        resetRunnable = () -> attempts.decrementAndGet();
     }
 
     void attemptRun() {
