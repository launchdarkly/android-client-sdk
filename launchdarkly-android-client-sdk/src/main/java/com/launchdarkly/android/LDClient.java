package com.launchdarkly.android;

import android.app.Application;
import android.content.Context;
import android.content.IntentFilter;
import android.content.SharedPreferences;
import android.os.AsyncTask;
import android.os.Build;
import android.support.annotation.NonNull;
import android.support.annotation.VisibleForTesting;

import com.google.gson.JsonElement;
import com.launchdarkly.android.value.LDValue;

import java.io.Closeable;
import java.io.IOException;
import java.lang.ref.WeakReference;
import java.security.GeneralSecurityException;
import java.util.ArrayList;
import java.util.Collections;
import java.util.HashMap;
import java.util.Iterator;
import java.util.List;
import java.util.Map;
import java.util.UUID;
import java.util.concurrent.ExecutionException;
import java.util.concurrent.Future;
import java.util.concurrent.TimeUnit;
import java.util.concurrent.TimeoutException;
import java.util.concurrent.atomic.AtomicInteger;

import okhttp3.ConnectionPool;
import okhttp3.OkHttpClient;
import timber.log.Timber;

import static com.launchdarkly.android.TLSUtils.patchTLSIfNeeded;

/**
 * Client for accessing LaunchDarkly's Feature Flag system. This class enforces a singleton pattern.
 * The main entry point is the {@link #init(Application, LDConfig, LDUser)} method.
 */
public class LDClient implements LDClientInterface, Closeable {

    private static final String INSTANCE_ID_KEY = "instanceId";
    // Upon client init will get set to a Unique id per installation used when creating anonymous users
    private static String instanceId = "UNKNOWN_ANDROID";
    private static Map<String, LDClient> instances = null;

    private final Application application;
    private final LDConfig config;
    private final DefaultUserManager userManager;
    private final DefaultEventProcessor eventProcessor;
    private final ConnectivityManager connectivityManager;
    private final DiagnosticEventProcessor diagnosticEventProcessor;
    private final DiagnosticStore diagnosticStore;
    private ConnectivityReceiver connectivityReceiver;
    private final List<WeakReference<LDStatusListener>> connectionFailureListeners =
            Collections.synchronizedList(new ArrayList<WeakReference<LDStatusListener>>());

    /**
     * Initializes the singleton/primary instance. The result is a {@link Future} which
     * will complete once the client has been initialized with the latest feature flag values. For
     * immediate access to the Client (possibly with out of date feature flags), it is safe to ignore
     * the return value of this method, and afterward call {@link #get()}
     * <p>
     * If the client has already been initialized, is configured for offline mode, or the device is
     * not connected to the internet, this method will return a {@link Future} that is
     * already in the completed state.
     *
     * @param application Your Android application.
     * @param config      Configuration used to set up the client
     * @param user        The user used in evaluating feature flags
     * @return a {@link Future} which will complete once the client has been initialized.
     */
    public static synchronized Future<LDClient> init(@NonNull Application application,
                                                     @NonNull LDConfig config,
                                                     @NonNull LDUser user) {
        // As this is an externally facing API we should still check these, so we hide the linter
        // warnings

        //noinspection ConstantConditions
        if (application == null) {
            return new LDFailedFuture<>(new LaunchDarklyException("Client initialization requires a valid application"));
        }
        //noinspection ConstantConditions
        if (config == null) {
            return new LDFailedFuture<>(new LaunchDarklyException("Client initialization requires a valid configuration"));
        }
        //noinspection ConstantConditions
        if (user == null) {
            return new LDFailedFuture<>(new LaunchDarklyException("Client initialization requires a valid user"));
        }

        if (instances != null) {
            Timber.w("LDClient.init() was called more than once! returning primary instance.");
            return new LDSuccessFuture<>(instances.get(LDConfig.primaryEnvironmentName));
        }
        if (BuildConfig.DEBUG) {
            Timber.plant(new Timber.DebugTree());
        }

        patchTLSIfNeeded(application);
        Foreground.init(application);

        instances = new HashMap<>();

        SharedPreferences instanceIdSharedPrefs =
                application.getSharedPreferences(LDConfig.SHARED_PREFS_BASE_KEY + "id", Context.MODE_PRIVATE);

        if (!instanceIdSharedPrefs.contains(INSTANCE_ID_KEY)) {
            String uuid = UUID.randomUUID().toString();
            Timber.i("Did not find existing instance id. Saving a new one");
            SharedPreferences.Editor editor = instanceIdSharedPrefs.edit();
            editor.putString(INSTANCE_ID_KEY, uuid);
            editor.apply();
        }

        instanceId = instanceIdSharedPrefs.getString(INSTANCE_ID_KEY, instanceId);
        Timber.i("Using instance id: %s", instanceId);

        Migration.migrateWhenNeeded(application, config);

        final LDAwaitFuture<LDClient> resultFuture = new LDAwaitFuture<>();
        final AtomicInteger initCounter = new AtomicInteger(config.getMobileKeys().size());
        LDUtil.ResultCallback<Void> completeWhenCounterZero = new LDUtil.ResultCallback<Void>() {
            @Override
            public void onSuccess(Void result) {
                if (initCounter.decrementAndGet() == 0) {
                    resultFuture.set(instances.get(LDConfig.primaryEnvironmentName));
                }
            }

            @Override
            public void onError(Throwable e) {
                resultFuture.setException(e);
            }
        };

        PollingUpdater.setBackgroundPollingIntervalMillis(config.getBackgroundPollingIntervalMillis());

        for (Map.Entry<String, String> mobileKeys : config.getMobileKeys().entrySet()) {
            final LDClient instance = new LDClient(application, config, mobileKeys.getKey());
            instance.userManager.setCurrentUser(user);

            instances.put(mobileKeys.getKey(), instance);
            if (instance.connectivityManager.startUp(completeWhenCounterZero)) {
                instance.sendEvent(new IdentifyEvent(user));
            }
        }

        return resultFuture;
    }

    /**
     * Initializes the singleton instance and blocks for up to <code>startWaitSeconds</code> seconds
     * until the client has been initialized. If the client does not initialize within
     * <code>startWaitSeconds</code> seconds, it is returned anyway and can be used, but may not
     * have fetched the most recent feature flag values.
     *
     * @param application      Your Android application.
     * @param config           Configuration used to set up the client
     * @param user             The user used in evaluating feature flags
     * @param startWaitSeconds Maximum number of seconds to wait for the client to initialize
     * @return The primary LDClient instance
     */
    public static synchronized LDClient init(Application application, LDConfig config, LDUser user, int startWaitSeconds) {
        Timber.i("Initializing Client and waiting up to %s for initialization to complete", startWaitSeconds);
        Future<LDClient> initFuture = init(application, config, user);
        try {
            return initFuture.get(startWaitSeconds, TimeUnit.SECONDS);
        } catch (InterruptedException | ExecutionException e) {
            Timber.e(e, "Exception during Client initialization");
        } catch (TimeoutException e) {
            Timber.w("Client did not successfully initialize within %s seconds. It could be taking longer than expected to start up", startWaitSeconds);
        }
        return instances.get(LDConfig.primaryEnvironmentName);
    }

    /**
     * @return the singleton instance.
     * @throws LaunchDarklyException if {@link #init(Application, LDConfig, LDUser)} has not been called.
     */
    public static LDClient get() throws LaunchDarklyException {
        if (instances == null) {
            Timber.e("LDClient.get() was called before init()!");
            throw new LaunchDarklyException("LDClient.get() was called before init()!");
        }
        return instances.get(LDConfig.primaryEnvironmentName);
    }

    /**
     * @return the singleton instance for the environment associated with the given name.
     * @param keyName The name to lookup the instance by.
     * @throws LaunchDarklyException if {@link #init(Application, LDConfig, LDUser)} has not been called.
     */
    @SuppressWarnings("WeakerAccess")
    public static LDClient getForMobileKey(String keyName) throws LaunchDarklyException {
        if (instances == null) {
            Timber.e("LDClient.getForMobileKey() was called before init()!");
            throw new LaunchDarklyException("LDClient.getForMobileKey() was called before init()!");
        }
        if (!(instances.containsKey(keyName))) {
            throw new LaunchDarklyException("LDClient.getForMobileKey() called with invalid keyName");
        }
        return instances.get(keyName);
    }

    @VisibleForTesting
    protected LDClient(final Application application, @NonNull final LDConfig config) {
        this(application, config, LDConfig.primaryEnvironmentName);
    }

    @VisibleForTesting
    protected LDClient(final Application application, @NonNull final LDConfig config, final String environmentName) {
        Timber.i("Creating LaunchDarkly client. Version: %s", BuildConfig.VERSION_NAME);
        this.config = config;
        this.application = application;
        String sdkKey = config.getMobileKeys().get(environmentName);
        FeatureFetcher fetcher = HttpFeatureFlagFetcher.newInstance(application, config, environmentName);
        OkHttpClient sharedEventClient = makeSharedEventClient();
        if (config.getDiagnosticOptOut()) {
            this.diagnosticStore = null;
            this.diagnosticEventProcessor = null;
        } else {
            this.diagnosticStore = new DiagnosticStore(application, sdkKey);
            this.diagnosticEventProcessor = new DiagnosticEventProcessor(config, environmentName, diagnosticStore, sharedEventClient);
        }
        this.userManager = DefaultUserManager.newInstance(application, fetcher, environmentName, sdkKey, config.getMaxCachedUsers());

        eventProcessor = new DefaultEventProcessor(application, config, userManager.getSummaryEventStore(), environmentName, diagnosticStore, sharedEventClient);
        connectivityManager = new ConnectivityManager(application, config, eventProcessor, userManager, environmentName, diagnosticStore);

        if (Build.VERSION.SDK_INT >= Build.VERSION_CODES.N) {
            connectivityReceiver = new ConnectivityReceiver();
            IntentFilter filter = new IntentFilter(ConnectivityReceiver.CONNECTIVITY_CHANGE);
            application.registerReceiver(connectivityReceiver, filter);
        }
    }

    private OkHttpClient makeSharedEventClient() {
        OkHttpClient.Builder builder = new OkHttpClient.Builder()
                .connectionPool(new ConnectionPool(1, config.getEventsFlushIntervalMillis() * 2, TimeUnit.MILLISECONDS))
                .connectTimeout(config.getConnectionTimeoutMillis(), TimeUnit.MILLISECONDS)
                .retryOnConnectionFailure(true)
                .addInterceptor(new SSLHandshakeInterceptor());

        if (Build.VERSION.SDK_INT >= 16 && Build.VERSION.SDK_INT < 22) {
            try {
                builder.sslSocketFactory(new ModernTLSSocketFactory(), TLSUtils.defaultTrustManager());
            } catch (GeneralSecurityException ignored) {
                // TLS is not available, so don't set up the socket factory, swallow the exception
            }
        }

        return builder.build();
    }

    @SuppressWarnings("deprecation")
    @Override
    public void track(String eventName, JsonElement data, Double metricValue) {
        trackMetric(eventName, LDValue.fromJsonElement(data), metricValue);
    }

    @Override
    public void track(String eventName, JsonElement data) {
        track(eventName, data, null);
    }

    public void trackMetric(String eventName, LDValue data, Double metricValue) {
        if (config.inlineUsersInEvents()) {
            sendEvent(new CustomEvent(eventName, userManager.getCurrentUser(), data, metricValue));
        } else {
            sendEvent(new CustomEvent(eventName, userManager.getCurrentUser().getKey(), data, metricValue));
        }
    }

    public void trackData(String eventName, LDValue data) {
        trackMetric(eventName, data, null);
    }

    @Override
    public void track(String eventName) {
        trackData(eventName, null);
    }

    @Override
    public Future<Void> identify(LDUser user) {
        if (user == null) {
            return new LDFailedFuture<>(new LaunchDarklyException("User cannot be null"));
        }
        if (user.getKey() == null) {
            Timber.w("identify called with null user or null user key!");
        }
        return LDClient.identifyInstances(user);
    }

    private synchronized void identifyInternal(@NonNull LDUser user,
                                               LDUtil.ResultCallback<Void> onCompleteListener) {
        userManager.setCurrentUser(user);
        connectivityManager.reloadUser(onCompleteListener);
        sendEvent(new IdentifyEvent(user));
    }

    private static synchronized Future<Void> identifyInstances(@NonNull LDUser user) {
        final LDAwaitFuture<Void> resultFuture = new LDAwaitFuture<>();
        final AtomicInteger identifyCounter = new AtomicInteger(instances.size());
        LDUtil.ResultCallback<Void> completeWhenCounterZero = new LDUtil.ResultCallback<Void>() {
            @Override
            public void onSuccess(Void result) {
                if (identifyCounter.decrementAndGet() == 0) {
                    resultFuture.set(null);
                }
            }

            @Override
            public void onError(Throwable e) {
                resultFuture.setException(e);
            }
        };

        for (LDClient client : instances.values()) {
            client.identifyInternal(user, completeWhenCounterZero);
        }

        return resultFuture;
    }

    @Override
    public Map<String, ?> allFlags() {
        Map<String, Object> result = new HashMap<>();
        for (Flag flag : userManager.getCurrentUserFlagStore().getAllFlags()) {
            LDValue value = flag.getValue();
            if (value.isNull()) {
                // TODO(gwhelanld): Include null flag values in results in 3.0.0
                continue;
            } else if (value.isBoolean()) {
                result.put(flag.getKey(), value.booleanValue());
            } else if (value.isNumber()) {
                result.put(flag.getKey(), value.floatValue());
            } else if (value.isString()) {
                result.put(flag.getKey(), value.stringValue());
            } else {
                // Returning JSON flag as String for backwards compatibility. In the next major
                // release (3.0.0) this method will return a Map containing LDValue for JSON
                // flags
                result.put(flag.getKey(), value.toJsonString());
            }
        }
        return result;
    }

    @Override
    public boolean boolVariation(String flagKey, boolean fallback) {
        return variationDetailInternal(flagKey, fallback, ValueTypes.BOOLEAN, false).getValue();
    }

    @Override
    public EvaluationDetail<Boolean> boolVariationDetail(String flagKey, boolean fallback) {
        return variationDetailInternal(flagKey, fallback, ValueTypes.BOOLEAN, true);
    }

    @Override
    public int intVariation(String flagKey, int fallback) {
        return variationDetailInternal(flagKey, fallback, ValueTypes.INT, false).getValue();
    }

    @Override
    public EvaluationDetail<Integer> intVariationDetail(String flagKey, int fallback) {
        return variationDetailInternal(flagKey, fallback, ValueTypes.INT, true);
    }

    @Override
<<<<<<< HEAD
    public float floatVariation(String flagKey, float fallback) {
=======
    @Deprecated
    public Float floatVariation(String flagKey, Float fallback) {
>>>>>>> cebcaec5
        return variationDetailInternal(flagKey, fallback, ValueTypes.FLOAT, false).getValue();
    }

    @Override
<<<<<<< HEAD
    public EvaluationDetail<Float> floatVariationDetail(String flagKey, float fallback) {
=======
    @Deprecated
    public EvaluationDetail<Float> floatVariationDetail(String flagKey, Float fallback) {
>>>>>>> cebcaec5
        return variationDetailInternal(flagKey, fallback, ValueTypes.FLOAT, true);
    }

    @Override
    public double doubleVariation(String flagKey, double fallback) {
        return variationDetailInternal(flagKey, fallback, ValueTypes.DOUBLE, false).getValue();
    }

    @Override
    public EvaluationDetail<Double> doubleVariationDetail(String flagKey, double fallback) {
        return variationDetailInternal(flagKey, fallback, ValueTypes.DOUBLE, true);
    }

    @Override
    public String stringVariation(String flagKey, String fallback) {
        return variationDetailInternal(flagKey, fallback, ValueTypes.STRING, false).getValue();
    }

    @Override
    public EvaluationDetail<String> stringVariationDetail(String flagKey, String fallback) {
        return variationDetailInternal(flagKey, fallback, ValueTypes.STRING, true);
    }

    @Override
    public JsonElement jsonVariation(String flagKey, JsonElement fallback) {
        return variationDetailInternal(flagKey, fallback, ValueTypes.JSON, false).getValue();
    }

    @Override
    public EvaluationDetail<JsonElement> jsonVariationDetail(String flagKey, JsonElement fallback) {
        return variationDetailInternal(flagKey, fallback, ValueTypes.JSON, true);
    }

    public LDValue jsonValueVariation(String flagKey, LDValue fallback) {
        return variationDetailInternal(flagKey, fallback, ValueTypes.LDVALUE, false).getValue();
    }

    public EvaluationDetail<LDValue> jsonValueVariationDetail(String flagKey, LDValue fallback) {
        return variationDetailInternal(flagKey, fallback, ValueTypes.LDVALUE, true);
    }

    private <T> EvaluationDetail<T> variationDetailInternal(String flagKey, T fallback, ValueTypes.Converter<T> typeConverter, boolean includeReasonInEvent) {
        if (flagKey == null) {
            Timber.e("Attempted to get flag with a null value for key. Returning fallback: %s", fallback);
            return EvaluationDetail.error(EvaluationReason.ErrorKind.FLAG_NOT_FOUND, fallback);  // no event is sent in this case
        }

        Flag flag = userManager.getCurrentUserFlagStore().getFlag(flagKey);
        LDValue fallbackValue = fallback == null ? null : typeConverter.embedValue(fallback);
        LDValue flagValue = fallbackValue;
        EvaluationDetail<T> result;

        if (flag == null) {
            Timber.e("Attempted to get non-existent flag for key: %s Returning fallback: %s", flagKey, fallback);
            result = EvaluationDetail.error(EvaluationReason.ErrorKind.FLAG_NOT_FOUND, fallback);
        } else {
            flagValue = flag.getValue();
            if (flagValue.isNull()) {
                Timber.e("Attempted to get flag without value for key: %s Returning fallback: %s", flagKey, fallback);
                result = new EvaluationDetail<>(flag.getReason(), flag.getVariation(), fallback);
                flagValue = fallbackValue;
            } else {
                T value = typeConverter.extractValue(flagValue);
                if (value == null) {
                    Timber.e("Attempted to get flag with wrong type for key: %s Returning fallback: %s", flagKey, fallback);
                    result = EvaluationDetail.error(EvaluationReason.ErrorKind.WRONG_TYPE, fallback);
                    flagValue = fallbackValue;
                } else {
                    result = new EvaluationDetail<>(flag.getReason(), flag.getVariation(), value);
                }
            }
            sendFlagRequestEvent(flagKey, flag, flagValue, fallbackValue, flag.isTrackReason() | includeReasonInEvent ? result.getReason() : null);
        }

        updateSummaryEvents(flagKey, flag, flagValue, fallbackValue);
        Timber.d("returning variation: %s flagKey: %s user key: %s", result, flagKey, userManager.getCurrentUser().getKey());
        return result;
    }

    /**
     * Closes the client. This should only be called at the end of a client's lifecycle.
     *
     * @throws IOException declared by the Closeable interface, but will not be thrown by the client
     */
    @Override
    public void close() throws IOException {
        LDClient.closeInstances();
    }

    private void closeInternal() {
        connectivityManager.shutdown();
        eventProcessor.close();
        if (diagnosticEventProcessor != null) {
            diagnosticEventProcessor.close();
        }
        if (connectivityReceiver != null && application != null) {
            application.unregisterReceiver(connectivityReceiver);
            connectivityReceiver = null;
        }
    }

    private static void closeInstances() {
        for (LDClient client : instances.values()) {
            client.closeInternal();
        }
    }

    @Override
    public void flush() {
        LDClient.flushInstances();
    }

    private void flushInternal() {
        eventProcessor.flush();
    }

    private static void flushInstances() {
        for (LDClient client : instances.values()) {
            client.flushInternal();
        }
    }

    @VisibleForTesting
    void blockingFlush() {
        eventProcessor.blockingFlush();
    }

    @Override
    public boolean isInitialized() {
        return connectivityManager.isOffline() || connectivityManager.isInitialized();
    }

    @Override
    public boolean isOffline() {
        return connectivityManager.isOffline();
    }

    @Override
    public synchronized void setOffline() {
        LDClient.setInstancesOffline();
    }

    private synchronized void setOfflineInternal() {
        connectivityManager.setOffline();
    }

    private synchronized static void setInstancesOffline() {
        for (LDClient client : instances.values()) {
            client.setOfflineInternal();
        }
    }

    @Override
    public synchronized void setOnline() {
        setOnlineStatusInstances();
    }

    private void setOnlineStatusInternal() {
        connectivityManager.setOnline();
    }

    private static void setOnlineStatusInstances() {
        for (LDClient client : instances.values()) {
            client.setOnlineStatusInternal();
        }
    }

    @Override
    public void registerFeatureFlagListener(String flagKey, FeatureFlagChangeListener listener) {
        userManager.registerListener(flagKey, listener);
    }

    @Override
    public void unregisterFeatureFlagListener(String flagKey, FeatureFlagChangeListener listener) {
        userManager.unregisterListener(flagKey, listener);
    }

    @Override
    public boolean isDisableBackgroundPolling() {
        return config.isDisableBackgroundPolling();
    }

    public ConnectionInformation getConnectionInformation() {
        return connectivityManager.getConnectionInformation();
    }

    public void registerStatusListener(LDStatusListener LDStatusListener) {
        if (LDStatusListener == null) {
            return;
        }
        synchronized (connectionFailureListeners) {
            connectionFailureListeners.add(new WeakReference<>(LDStatusListener));
        }
    }

    public void unregisterStatusListener(LDStatusListener LDStatusListener) {
        if (LDStatusListener == null) {
            return;
        }
        synchronized (connectionFailureListeners) {
            Iterator<WeakReference<LDStatusListener>> iter = connectionFailureListeners.iterator();
            while (iter.hasNext()) {
                LDStatusListener mListener = iter.next().get();
                if (mListener == null || mListener == LDStatusListener) {
                    iter.remove();
                }
            }
        }
    }

    public void registerAllFlagsListener(LDAllFlagsListener allFlagsListener) {
        userManager.registerAllFlagsListener(allFlagsListener);
    }

    public void unregisterAllFlagsListener(LDAllFlagsListener allFlagsListener) {
        userManager.unregisterAllFlagsListener(allFlagsListener);
    }

    private void triggerPoll() {
        connectivityManager.triggerPoll();
    }

    void updateListenersConnectionModeChanged(final ConnectionInformation connectionInformation) {
        synchronized (connectionFailureListeners) {
            Iterator<WeakReference<LDStatusListener>> iter = connectionFailureListeners.iterator();
            while (iter.hasNext()) {
                final LDStatusListener mListener = iter.next().get();
                if (mListener == null) {
                    iter.remove();
                } else {
                    AsyncTask.execute(new Runnable() {
                        @Override
                        public void run() {
                            mListener.onConnectionModeChanged(connectionInformation);
                        }
                    });
                }
            }
        }
    }

    void updateListenersOnFailure(final LDFailure ldFailure) {
        synchronized (connectionFailureListeners) {
            Iterator<WeakReference<LDStatusListener>> iter = connectionFailureListeners.iterator();
            while (iter.hasNext()) {
                final LDStatusListener mListener = iter.next().get();
                if (mListener == null) {
                    iter.remove();
                } else {
                    AsyncTask.execute(new Runnable() {
                        @Override
                        public void run() {
                            mListener.onInternalFailure(ldFailure);
                        }
                    });
                }
            }
        }
    }

    @Override
    public String getVersion() {
        return BuildConfig.VERSION_NAME;
    }

    static String getInstanceId() {
        return instanceId;
    }

    private void onNetworkConnectivityChange(boolean connectedToInternet) {
        connectivityManager.onNetworkConnectivityChange(connectedToInternet);
    }

    private void sendFlagRequestEvent(String flagKey, Flag flag, LDValue value, LDValue fallback, EvaluationReason reason) {
        int version = flag.getVersionForEvents();
        Integer variation = flag.getVariation();
        if (flag.getTrackEvents()) {
            if (config.inlineUsersInEvents()) {
                sendEvent(new FeatureRequestEvent(flagKey, userManager.getCurrentUser(), value, fallback, version, variation, reason));
            } else {
                sendEvent(new FeatureRequestEvent(flagKey, userManager.getCurrentUser().getKey(), value, fallback, version, variation, reason));
            }
        } else {
            Long debugEventsUntilDate = flag.getDebugEventsUntilDate();
            if (debugEventsUntilDate != null) {
                long serverTimeMs = eventProcessor.getCurrentTimeMs();
                if (debugEventsUntilDate > System.currentTimeMillis() && debugEventsUntilDate > serverTimeMs) {
                    sendEvent(new DebugEvent(flagKey, userManager.getCurrentUser(), value, fallback, version, variation, reason));
                }
            }
        }
    }

    private void sendEvent(Event event) {
        if (!connectivityManager.isOffline()) {
            boolean processed = eventProcessor.sendEvent(event);
            if (!processed) {
                Timber.w("Exceeded event queue capacity. Increase capacity to avoid dropping events.");
                diagnosticStore.incrementDroppedEventCount();
            }
        }
    }

    /**
     * Updates the internal representation of a summary event, either adding a new field or updating the existing count.
     * Nothing is sent to the server.
     *
     * @param flagKey  The flagKey that will be updated
     * @param flag     The stored flag used in the evaluation of the flagKey
     * @param result   The value that was returned in the evaluation of the flagKey
     * @param fallback The fallback value used in the evaluation of the flagKey
     */
    @SuppressWarnings("deprecation")
    private void updateSummaryEvents(String flagKey, Flag flag, LDValue result, LDValue fallback) {
        if (flag == null) {
            userManager.getSummaryEventStore().addOrUpdateEvent(flagKey, LDValue.normalize(result).asJsonElement(), LDValue.normalize(fallback).asJsonElement(), -1, null);
        } else {
            int version = flag.getVersionForEvents();
            Integer variation = flag.getVariation();
            userManager.getSummaryEventStore().addOrUpdateEvent(flagKey, LDValue.normalize(result).asJsonElement(), LDValue.normalize(fallback).asJsonElement(), version, variation);
        }
    }

    static synchronized void triggerPollInstances() {
        if (instances == null) {
            Timber.w("Cannot perform poll when LDClient has not been initialized!");
            return;
        }
        for (LDClient instance : instances.values()) {
            instance.triggerPoll();
        }
    }

    static synchronized void onNetworkConnectivityChangeInstances(boolean network) {
        if (instances == null) {
            Timber.e("Tried to update LDClients with network connectivity status, but LDClient has not yet been initialized.");
            return;
        }
        for (LDClient instance : instances.values()) {
            instance.onNetworkConnectivityChange(network);
        }
    }

    @VisibleForTesting
    SummaryEventStore getSummaryEventStore() {
        return userManager.getSummaryEventStore();
    }
}<|MERGE_RESOLUTION|>--- conflicted
+++ resolved
@@ -370,22 +370,14 @@
     }
 
     @Override
-<<<<<<< HEAD
+    @Deprecated
     public float floatVariation(String flagKey, float fallback) {
-=======
+        return variationDetailInternal(flagKey, fallback, ValueTypes.FLOAT, false).getValue();
+    }
+
+    @Override
     @Deprecated
-    public Float floatVariation(String flagKey, Float fallback) {
->>>>>>> cebcaec5
-        return variationDetailInternal(flagKey, fallback, ValueTypes.FLOAT, false).getValue();
-    }
-
-    @Override
-<<<<<<< HEAD
     public EvaluationDetail<Float> floatVariationDetail(String flagKey, float fallback) {
-=======
-    @Deprecated
-    public EvaluationDetail<Float> floatVariationDetail(String flagKey, Float fallback) {
->>>>>>> cebcaec5
         return variationDetailInternal(flagKey, fallback, ValueTypes.FLOAT, true);
     }
 
