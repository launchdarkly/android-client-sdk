package com.launchdarkly.sdk.android;

import com.launchdarkly.sdk.EvaluationReason;
import com.launchdarkly.sdk.LDContext;
import com.launchdarkly.sdk.LDUser;
import com.launchdarkly.sdk.LDValue;
import com.launchdarkly.sdk.android.integrations.EventProcessorBuilder;
<<<<<<< HEAD
import com.launchdarkly.sdk.android.integrations.ServiceEndpointsBuilder;
import com.launchdarkly.sdk.android.interfaces.ServiceEndpoints;
=======
import com.launchdarkly.sdk.android.integrations.PollingDataSourceBuilder;
import com.launchdarkly.sdk.android.integrations.StreamingDataSourceBuilder;
>>>>>>> cf3304f6
import com.launchdarkly.sdk.android.subsystems.ClientContext;
import com.launchdarkly.sdk.android.subsystems.ComponentConfigurer;
import com.launchdarkly.sdk.android.subsystems.DataSource;
import com.launchdarkly.sdk.android.subsystems.DiagnosticDescription;
import com.launchdarkly.sdk.android.subsystems.EventProcessor;
import com.launchdarkly.sdk.internal.events.DefaultEventProcessor;
import com.launchdarkly.sdk.internal.events.DefaultEventSender;
import com.launchdarkly.sdk.internal.events.Event;
import com.launchdarkly.sdk.internal.events.EventsConfiguration;

import java.io.Closeable;
import java.io.IOException;

/**
 * This class contains the package-private implementations of component factories and builders whose
 * public factory methods are in {@link Components}.
 */
abstract class ComponentsImpl {
    private ComponentsImpl() {}

    static final class ServiceEndpointsBuilderImpl extends ServiceEndpointsBuilder {
        @Override
        public ServiceEndpoints createServiceEndpoints() {
            // If *any* custom URIs have been set, then we do not want to use default values for any that were not set,
            // so we will leave those null. That way, if we decide later on (in other component factories, such as
            // EventProcessorBuilder) that we are actually interested in one of these values, and we
            // see that it is null, we can assume that there was a configuration mistake and log an
            // error.
            if (streamingBaseUri == null && pollingBaseUri == null && eventsBaseUri == null) {
                return new ServiceEndpoints(
                        StandardEndpoints.DEFAULT_STREAMING_BASE_URI,
                        StandardEndpoints.DEFAULT_POLLING_BASE_URI,
                        StandardEndpoints.DEFAULT_EVENTS_BASE_URI
                );
            }
            return new ServiceEndpoints(streamingBaseUri, pollingBaseUri, eventsBaseUri);
        }
    }

    static final ComponentConfigurer<EventProcessor> NULL_EVENT_PROCESSOR_FACTORY = new ComponentConfigurer<EventProcessor>() {
        public EventProcessor build(ClientContext clientContext) {
            return NullEventProcessor.INSTANCE;
        }
    };

    /**
     * Stub implementation of {@link EventProcessor} for when we don't want to send any events.
     */
    static final class NullEventProcessor implements EventProcessor {
        static final NullEventProcessor INSTANCE = new NullEventProcessor();

        private NullEventProcessor() {}

        @Override
        public void flush() {}

        @Override
        public void blockingFlush() {}

        @Override
<<<<<<< HEAD
        public void setInBackground(boolean inBackground) {}

        @Override
        public void setOffline(boolean offline) {}
=======
        public void start() {}

        @Override
        public void stop() {}
>>>>>>> cf3304f6

        @Override
        public void close() {}

        @Override
        public void recordEvaluationEvent(LDContext context, String flagKey, int flagVersion, int variation, LDValue value,
                                          EvaluationReason reason, LDValue defaultValue, boolean requireFullEvent,
                                          Long debugEventsUntilDate) {}

        @Override
<<<<<<< HEAD
        public void recordIdentifyEvent(LDContext context) {}

        @Override
        public void recordCustomEvent(LDContext context, String eventKey, LDValue data, Double metricValue) {}
=======
        public void recordIdentifyEvent(LDUser user) {}

        @Override
        public void recordCustomEvent(LDUser user, String eventKey, LDValue data, Double metricValue) {}

        @Override
        public void recordAliasEvent(LDUser user, LDUser previousUser) {}

        @Override
        public void setOffline(boolean offline) {}
>>>>>>> cf3304f6
    }

    static final class EventProcessorBuilderImpl extends EventProcessorBuilder
            implements DiagnosticDescription {
        @Override
        public EventProcessor build(ClientContext clientContext) {
            ClientContextImpl clientContextImpl = ClientContextImpl.get(clientContext);
            EventsConfiguration eventsConfig = new EventsConfiguration(
                    allAttributesPrivate,
                    capacity,
                    null, // contextDeduplicator - not needed for client-side use
                    diagnosticRecordingIntervalMillis,
                    clientContextImpl.getDiagnosticStore(),
                    new DefaultEventSender(
                            LDUtil.makeHttpProperties(clientContext),
                            StandardEndpoints.ANALYTICS_EVENTS_REQUEST_PATH,
                            StandardEndpoints.DIAGNOSTIC_EVENTS_REQUEST_PATH,
                            0, // use default retry delay
                            clientContext.getBaseLogger()),
                    1, // eventSendingThreadPoolSize
                    clientContext.getServiceEndpoints().getEventsBaseUri(),
                    flushIntervalMillis,
                    clientContext.isInitiallyInBackground(),
                    true, // initiallyOffline
                    privateAttributes
            );
            return new DefaultEventProcessorWrapper(new DefaultEventProcessor(
                    eventsConfig,
                    EventUtil.makeEventsTaskExecutor(),
                    Thread.NORM_PRIORITY, // note, we may want to make this configurable as it is in java-server-sdk
                    clientContext.getBaseLogger()
            ));
        }

        @Override
        public LDValue describeConfiguration(ClientContext clientContext) {
            return LDValue.buildObject()
                    .put("allAttributesPrivate", allAttributesPrivate)
                    .put("diagnosticRecordingIntervalMillis", diagnosticRecordingIntervalMillis)
                    .put("eventsCapacity", capacity)
                    .put("diagnosticRecordingIntervalMillis", diagnosticRecordingIntervalMillis)
                    .put("eventsFlushIntervalMillis", flushIntervalMillis)
                    .build();
        }

        /**
         * Adapter from the public component interface of EventProcessor to the internal
         * implementation class from java-sdk-internal.
         */
        private final class DefaultEventProcessorWrapper implements EventProcessor {
            private final DefaultEventProcessor eventProcessor;

            DefaultEventProcessorWrapper(DefaultEventProcessor eventProcessor) {
                this.eventProcessor = eventProcessor;
            }

            @Override
            public void recordEvaluationEvent(
                    LDContext context,
                    String flagKey,
                    int flagVersion,
                    int variation,
                    LDValue value,
                    EvaluationReason reason,
                    LDValue defaultValue,
                    boolean requireFullEvent,
                    Long debugEventsUntilDate
            ) {
                eventProcessor.sendEvent(new Event.FeatureRequest(
                        System.currentTimeMillis(), flagKey, context, flagVersion, variation,
                        value, defaultValue, reason, null, requireFullEvent,
                        debugEventsUntilDate, false));
            }

            @Override
            public void recordIdentifyEvent(LDContext context) {
                eventProcessor.sendEvent(new Event.Identify(System.currentTimeMillis(), context));
            }

            @Override
            public void recordCustomEvent(LDContext context, String eventKey, LDValue data, Double metricValue) {
                eventProcessor.sendEvent(new Event.Custom(System.currentTimeMillis(), eventKey,
                        context, data, metricValue));
            }

            @Override
            public void setInBackground(boolean inBackground) {
                eventProcessor.setInBackground(inBackground);
            }

            @Override
            public void setOffline(boolean offline) {
                eventProcessor.setOffline(offline);
            }

            @Override
            public void flush() {
                eventProcessor.flushAsync();
            }

            @Override
            public void blockingFlush() {
                eventProcessor.flushBlocking();
            }

            @Override
            public void close() throws IOException {
                eventProcessor.close();
            }
        }
    }

    static final class PollingDataSourceBuilderImpl extends PollingDataSourceBuilder
            implements DiagnosticDescription {
        @Override
        public DataSource build(ClientContext clientContext) {
            return new DataSourceImpl(true, backgroundPollIntervalMillis, 0,
                    pollIntervalMillis);
        }

        @Override
        public LDValue describeConfiguration(ClientContext clientContext) {
            return LDValue.buildObject()
                    .put("streamingDisabled", true)
                    .put("backgroundPollingIntervalMillis", backgroundPollIntervalMillis)
                    .put("pollingIntervalMillis", pollIntervalMillis)
                    .build();
        }
    }

    static final class StreamingDataSourceBuilderImpl extends StreamingDataSourceBuilder
            implements DiagnosticDescription {
        @Override
        public DataSource build(ClientContext clientContext) {
            return new DataSourceImpl(false, backgroundPollIntervalMillis,
                    initialReconnectDelayMillis, 0);
        }

        @Override
        public LDValue describeConfiguration(ClientContext clientContext) {
            return LDValue.buildObject()
                    .put("streamingDisabled", false)
                    .put("backgroundPollingIntervalMillis", backgroundPollIntervalMillis)
                    .put("reconnectTimeMillis", initialReconnectDelayMillis)
                    .build();
        }
    }

    private static final class DataSourceImpl implements DataSource {
        private final boolean streamingDisabled;
        private final int backgroundPollIntervalMillis;
        private final int initialReconnectDelayMillis;
        private final int pollIntervalMillis;

        DataSourceImpl(
                boolean streamingDisabled,
                int backgroundPollIntervalMillis,
                int initialReconnectDelayMillis,
                int pollIntervalMillis
        ) {
            this.streamingDisabled = streamingDisabled;
            this.backgroundPollIntervalMillis = backgroundPollIntervalMillis;
            this.initialReconnectDelayMillis = initialReconnectDelayMillis;
            this.pollIntervalMillis = pollIntervalMillis;
        }

        public boolean isStreamingDisabled() {
            return streamingDisabled;
        }

        public int getBackgroundPollIntervalMillis() {
            return backgroundPollIntervalMillis;
        }

        public int getInitialReconnectDelayMillis() {
            return initialReconnectDelayMillis;
        }

        public int getPollIntervalMillis() {
            return pollIntervalMillis;
        }
    }
}<|MERGE_RESOLUTION|>--- conflicted
+++ resolved
@@ -2,16 +2,12 @@
 
 import com.launchdarkly.sdk.EvaluationReason;
 import com.launchdarkly.sdk.LDContext;
-import com.launchdarkly.sdk.LDUser;
 import com.launchdarkly.sdk.LDValue;
 import com.launchdarkly.sdk.android.integrations.EventProcessorBuilder;
-<<<<<<< HEAD
+import com.launchdarkly.sdk.android.integrations.PollingDataSourceBuilder;
 import com.launchdarkly.sdk.android.integrations.ServiceEndpointsBuilder;
+import com.launchdarkly.sdk.android.integrations.StreamingDataSourceBuilder;
 import com.launchdarkly.sdk.android.interfaces.ServiceEndpoints;
-=======
-import com.launchdarkly.sdk.android.integrations.PollingDataSourceBuilder;
-import com.launchdarkly.sdk.android.integrations.StreamingDataSourceBuilder;
->>>>>>> cf3304f6
 import com.launchdarkly.sdk.android.subsystems.ClientContext;
 import com.launchdarkly.sdk.android.subsystems.ComponentConfigurer;
 import com.launchdarkly.sdk.android.subsystems.DataSource;
@@ -22,7 +18,6 @@
 import com.launchdarkly.sdk.internal.events.Event;
 import com.launchdarkly.sdk.internal.events.EventsConfiguration;
 
-import java.io.Closeable;
 import java.io.IOException;
 
 /**
@@ -72,17 +67,10 @@
         public void blockingFlush() {}
 
         @Override
-<<<<<<< HEAD
         public void setInBackground(boolean inBackground) {}
 
         @Override
         public void setOffline(boolean offline) {}
-=======
-        public void start() {}
-
-        @Override
-        public void stop() {}
->>>>>>> cf3304f6
 
         @Override
         public void close() {}
@@ -93,23 +81,10 @@
                                           Long debugEventsUntilDate) {}
 
         @Override
-<<<<<<< HEAD
         public void recordIdentifyEvent(LDContext context) {}
 
         @Override
         public void recordCustomEvent(LDContext context, String eventKey, LDValue data, Double metricValue) {}
-=======
-        public void recordIdentifyEvent(LDUser user) {}
-
-        @Override
-        public void recordCustomEvent(LDUser user, String eventKey, LDValue data, Double metricValue) {}
-
-        @Override
-        public void recordAliasEvent(LDUser user, LDUser previousUser) {}
-
-        @Override
-        public void setOffline(boolean offline) {}
->>>>>>> cf3304f6
     }
 
     static final class EventProcessorBuilderImpl extends EventProcessorBuilder
