package com.launchdarkly.sdk.android;

import android.net.Uri;

import androidx.annotation.NonNull;

import com.google.gson.Gson;
import com.google.gson.GsonBuilder;
import com.launchdarkly.logging.LDLogAdapter;
import com.launchdarkly.logging.LDLogLevel;
import com.launchdarkly.logging.LDLogger;
import com.launchdarkly.logging.Logs;
import com.launchdarkly.sdk.LDUser;
import com.launchdarkly.sdk.UserAttribute;

import java.util.ArrayList;
import java.util.Arrays;
import java.util.Collections;
import java.util.HashMap;
import java.util.HashSet;
import java.util.List;
import java.util.Map;
import java.util.Set;

import okhttp3.Headers;
import okhttp3.MediaType;

/**
 * This class exposes advanced configuration options for {@link LDClient}. Instances of this class
 * must be constructed with {@link LDConfig.Builder}.
 */
public class LDConfig {

    static final String DEFAULT_LOGGER_NAME = "LaunchDarklySdk";
    static final LDLogLevel DEFAULT_LOG_LEVEL = LDLogLevel.INFO;

    static final String SHARED_PREFS_BASE_KEY = "LaunchDarkly-";
    static final String USER_AGENT_HEADER_VALUE = "AndroidClient/" + BuildConfig.VERSION_NAME;
    static final String AUTH_SCHEME = "api_key ";
    static final MediaType JSON = MediaType.parse("application/json; charset=utf-8");
    static final Gson GSON = new GsonBuilder().excludeFieldsWithoutExposeAnnotation().create();

    static final String primaryEnvironmentName = "default";

    static final Uri DEFAULT_POLL_URI = Uri.parse("https://clientsdk.launchdarkly.com");
    static final Uri DEFAULT_EVENTS_URI = Uri.parse("https://mobile.launchdarkly.com");
    static final Uri DEFAULT_STREAM_URI = Uri.parse("https://clientstream.launchdarkly.com");

    static final int DEFAULT_EVENTS_CAPACITY = 100;
    static final int DEFAULT_MAX_CACHED_USERS = 5;
    static final int DEFAULT_FLUSH_INTERVAL_MILLIS = 30_000; // 30 seconds
    static final int DEFAULT_CONNECTION_TIMEOUT_MILLIS = 10_000; // 10 seconds
    static final int DEFAULT_POLLING_INTERVAL_MILLIS = 300_000; // 5 minutes
    static final int DEFAULT_BACKGROUND_POLLING_INTERVAL_MILLIS = 3_600_000; // 1 hour
    static final int MIN_BACKGROUND_POLLING_INTERVAL_MILLIS = 900_000; // 15 minutes
    static final int MIN_POLLING_INTERVAL_MILLIS = 300_000; // 5 minutes
    static final int DEFAULT_DIAGNOSTIC_RECORDING_INTERVAL_MILLIS = 900_000; // 15 minutes
    static final int MIN_DIAGNOSTIC_RECORDING_INTERVAL_MILLIS = 300_000; // 5 minutes

    private final Map<String, String> mobileKeys;

    private final Uri pollUri;
    private final Uri eventsUri;
    private final Uri streamUri;

    private final int eventsCapacity;
    private final int eventsFlushIntervalMillis;
    private final int connectionTimeoutMillis;
    private final int pollingIntervalMillis;
    private final int backgroundPollingIntervalMillis;
    private final int diagnosticRecordingIntervalMillis;
    private final int maxCachedUsers;

    private final boolean stream;
    private final boolean offline;
    private final boolean disableBackgroundUpdating;
    private final boolean useReport;
    private final boolean diagnosticOptOut;

    private final boolean allAttributesPrivate;
    private final Set<UserAttribute> privateAttributes;

    private final Gson filteredEventGson;

    private final boolean evaluationReasons;

    private final String wrapperName;
    private final String wrapperVersion;

    private final LDHeaderUpdater headerTransform;

<<<<<<< HEAD
=======
    private final boolean autoAliasingOptOut;

    private final LDLogAdapter logAdapter;
    private final String loggerName;

>>>>>>> 70cd0572
    LDConfig(Map<String, String> mobileKeys,
             Uri pollUri,
             Uri eventsUri,
             Uri streamUri,
             int eventsCapacity,
             int eventsFlushIntervalMillis,
             int connectionTimeoutMillis,
             boolean offline,
             boolean stream,
             int pollingIntervalMillis,
             int backgroundPollingIntervalMillis,
             boolean disableBackgroundUpdating,
             boolean useReport,
             boolean allAttributesPrivate,
             Set<UserAttribute> privateAttributes,
             boolean evaluationReasons,
             boolean diagnosticOptOut,
             int diagnosticRecordingIntervalMillis,
             String wrapperName,
             String wrapperVersion,
             int maxCachedUsers,
<<<<<<< HEAD
             LDHeaderUpdater headerTransform) {
=======
             LDHeaderUpdater headerTransform,
             boolean autoAliasingOptOut,
             LDLogAdapter logAdapter,
             String loggerName) {
>>>>>>> 70cd0572

        this.mobileKeys = mobileKeys;
        this.pollUri = pollUri;
        this.eventsUri = eventsUri;
        this.streamUri = streamUri;
        this.eventsCapacity = eventsCapacity;
        this.eventsFlushIntervalMillis = eventsFlushIntervalMillis;
        this.connectionTimeoutMillis = connectionTimeoutMillis;
        this.offline = offline;
        this.stream = stream;
        this.pollingIntervalMillis = pollingIntervalMillis;
        this.backgroundPollingIntervalMillis = backgroundPollingIntervalMillis;
        this.disableBackgroundUpdating = disableBackgroundUpdating;
        this.useReport = useReport;
        this.allAttributesPrivate = allAttributesPrivate;
        this.privateAttributes = privateAttributes;
        this.evaluationReasons = evaluationReasons;
        this.diagnosticOptOut = diagnosticOptOut;
        this.diagnosticRecordingIntervalMillis = diagnosticRecordingIntervalMillis;
        this.wrapperName = wrapperName;
        this.wrapperVersion = wrapperVersion;
        this.maxCachedUsers = maxCachedUsers;
        this.headerTransform = headerTransform;
<<<<<<< HEAD
=======
        this.autoAliasingOptOut = autoAliasingOptOut;
        this.logAdapter = logAdapter;
        this.loggerName = loggerName;
>>>>>>> 70cd0572

        this.filteredEventGson = new GsonBuilder()
                .registerTypeAdapter(LDUser.class, new LDUtil.LDUserPrivateAttributesTypeAdapter(this))
                .create();
    }

    Headers headersForEnvironment(@NonNull String environmentName,
                                  Map<String, String> additionalHeaders) {
        String sdkKey = mobileKeys.get(environmentName);

        HashMap<String, String> baseHeaders = new HashMap<>();
        baseHeaders.put("User-Agent", USER_AGENT_HEADER_VALUE);
        if (sdkKey != null) {
            baseHeaders.put("Authorization", LDConfig.AUTH_SCHEME + sdkKey);
        }

        if (getWrapperName() != null) {
            String wrapperVersion = "";
            if (getWrapperVersion() != null) {
                wrapperVersion = "/" + getWrapperVersion();
            }
            baseHeaders.put("X-LaunchDarkly-Wrapper", wrapperName + wrapperVersion);
        }

        if (additionalHeaders != null) {
            baseHeaders.putAll(additionalHeaders);
        }

        if (headerTransform != null) {
            headerTransform.updateHeaders(baseHeaders);
        }

        return Headers.of(baseHeaders);
    }

    public String getMobileKey() {
        return mobileKeys.get(primaryEnvironmentName);
    }

    public Map<String, String> getMobileKeys() {
        return mobileKeys;
    }

    /**
     * Get the currently configured base URI for polling requests.
     *
     * @return the base URI configured to be used for poll requests.
     */
    public Uri getPollUri() {
        return pollUri;
    }

    public Uri getEventsUri() {
        return eventsUri;
    }

    public int getEventsCapacity() {
        return eventsCapacity;
    }

    public int getEventsFlushIntervalMillis() {
        return eventsFlushIntervalMillis;
    }

    public int getConnectionTimeoutMillis() {
        return connectionTimeoutMillis;
    }

    public Uri getStreamUri() {
        return streamUri;
    }

    public boolean isOffline() {
        return offline;
    }

    public boolean isStream() {
        return stream;
    }

    public boolean isUseReport() {
        return useReport;
    }

    public int getPollingIntervalMillis() {
        return pollingIntervalMillis;
    }

    public int getBackgroundPollingIntervalMillis() {
        return backgroundPollingIntervalMillis;
    }

    public boolean isDisableBackgroundPolling() {
        return disableBackgroundUpdating;
    }

    public boolean allAttributesPrivate() {
        return allAttributesPrivate;
    }

    public Set<UserAttribute> getPrivateAttributes() {
        return Collections.unmodifiableSet(privateAttributes);
    }

    public Gson getFilteredEventGson() {
        return filteredEventGson;
    }

    public boolean isEvaluationReasons() {
        return evaluationReasons;
    }

    boolean getDiagnosticOptOut() {
        return diagnosticOptOut;
    }

    int getDiagnosticRecordingIntervalMillis() {
        return diagnosticRecordingIntervalMillis;
    }

    String getWrapperName() {
        return wrapperName;
    }

    String getWrapperVersion() {
        return wrapperVersion;
    }

    int getMaxCachedUsers() {
        return maxCachedUsers;
    }

    public LDHeaderUpdater getHeaderTransform() {
        return headerTransform;
    }

<<<<<<< HEAD
=======
    boolean isAutoAliasingOptOut() {
        return autoAliasingOptOut;
    }

    LDLogAdapter getLogAdapter() { return logAdapter; }

    String getLoggerName() { return loggerName; }

>>>>>>> 70cd0572
    /**
     * A <a href="http://en.wikipedia.org/wiki/Builder_pattern">builder</a> that helps construct
     * {@link LDConfig} objects. Builder calls can be chained, enabling the following pattern:
     * <pre>
     * LDConfig config = new LDConfig.Builder()
     *          .mobileKey("mobile-key")
     *          .evaluationReasons(true)
     *          .build();
     * </pre>
     */
    public static class Builder {
        private String mobileKey;
        private Map<String, String> secondaryMobileKeys;

        private Uri pollUri = DEFAULT_POLL_URI;
        private Uri eventsUri = DEFAULT_EVENTS_URI;
        private Uri streamUri = DEFAULT_STREAM_URI;

        private int eventsCapacity = DEFAULT_EVENTS_CAPACITY;
        private int eventsFlushIntervalMillis = 0;
        private int connectionTimeoutMillis = DEFAULT_CONNECTION_TIMEOUT_MILLIS;
        private int pollingIntervalMillis = DEFAULT_POLLING_INTERVAL_MILLIS;
        private int backgroundPollingIntervalMillis = DEFAULT_BACKGROUND_POLLING_INTERVAL_MILLIS;
        private int diagnosticRecordingIntervalMillis = DEFAULT_DIAGNOSTIC_RECORDING_INTERVAL_MILLIS;
        private int maxCachedUsers = DEFAULT_MAX_CACHED_USERS;

        private boolean offline = false;
        private boolean stream = true;
        private boolean disableBackgroundUpdating = false;
        private boolean useReport = false;
        private boolean diagnosticOptOut = false;

        private boolean allAttributesPrivate = false;
        private Set<UserAttribute> privateAttributes = new HashSet<>();

        private boolean evaluationReasons = false;

        private String wrapperName;
        private String wrapperVersion;
        private LDHeaderUpdater headerTransform;

        private LDLogAdapter logAdapter = defaultLogAdapter();
        private String loggerName = DEFAULT_LOGGER_NAME;
        private LDLogLevel logLevel = null;

        /**
         * Specifies that user attributes (other than the key) should be hidden from LaunchDarkly.
         * If this is set, all user attribute values will be private, not just the attributes
         * specified in {@link #privateAttributes(UserAttribute...)}.
         *
         * @return the builder
         */
        public Builder allAttributesPrivate() {
            this.allAttributesPrivate = true;
            return this;
        }

        /**
         * Marks a set of attributes private. Any users sent to LaunchDarkly with this configuration
         * active will have attributes with these names removed.
         *
         * This can also be specified on a per-user basis with {@link LDUser.Builder} methods like
         * {@link LDUser.Builder#privateName(String)}.
         *
         * @param privateAttributes a set of names that will be removed from user data sent to LaunchDarkly
         * @return the builder
         */
        public Builder privateAttributes(UserAttribute... privateAttributes) {
            this.privateAttributes = new HashSet<>(Arrays.asList(privateAttributes));
            return this;
        }

        /**
         * Sets the key for authenticating with LaunchDarkly. This is required unless you're using the client in offline mode.
         *
         * @param mobileKey Get this from the LaunchDarkly web app under Team Settings.
         * @return the builder
         */
        public LDConfig.Builder mobileKey(String mobileKey) {
            if (secondaryMobileKeys != null && secondaryMobileKeys.containsValue(mobileKey)) {
                throw new IllegalArgumentException("The primary environment key cannot be in the secondary mobile keys.");
            }

            this.mobileKey = mobileKey;
            return this;
        }

        /**
         * Sets the secondary keys for authenticating to additional LaunchDarkly environments.
         *
         * @param secondaryMobileKeys A map of identifying names to unique mobile keys to access secondary environments
         * @return the builder
         */
        public LDConfig.Builder secondaryMobileKeys(Map<String, String> secondaryMobileKeys) {
            if (secondaryMobileKeys == null) {
                this.secondaryMobileKeys = null;
                return this;
            }

            Map<String, String> unmodifiable = Collections.unmodifiableMap(secondaryMobileKeys);
            if (unmodifiable.containsKey(primaryEnvironmentName)) {
                throw new IllegalArgumentException("The primary environment name is not a valid key.");
            }
            Set<String> secondaryKeys = new HashSet<>(unmodifiable.values());
            if (mobileKey != null && secondaryKeys.contains(mobileKey)) {
                throw new IllegalArgumentException("The primary environment key cannot be in the secondary mobile keys.");
            }
            if (unmodifiable.values().size() != secondaryKeys.size()) {
                throw new IllegalArgumentException("A key can only be used once.");
            }

            this.secondaryMobileKeys = unmodifiable;
            return this;
        }

        /**
         * Sets the flag for choosing the REPORT api call.  The default is GET.
         * Do not use unless advised by LaunchDarkly.
         *
         * @param useReport true if HTTP requests should use the REPORT verb
         * @return the builder
         */
        public LDConfig.Builder useReport(boolean useReport) {
            this.useReport = useReport;
            return this;
        }

        /**
         * Set the base URI for polling requests to LaunchDarkly. You probably don't need to set this unless instructed by LaunchDarkly.
         *
         * @param pollUri the URI of the main LaunchDarkly service
         * @return the builder
         */
        public LDConfig.Builder pollUri(Uri pollUri) {
            this.pollUri = pollUri;
            return this;
        }

        /**
         * Set the events URI for sending analytics to LaunchDarkly. You probably don't need to set this unless instructed by LaunchDarkly.
         *
         * @param eventsUri the URI of the LaunchDarkly analytics event service
         * @return the builder
         */
        public LDConfig.Builder eventsUri(Uri eventsUri) {
            this.eventsUri = eventsUri;
            return this;
        }

        /**
         * Set the stream URI for connecting to the flag update stream. You probably don't need to set this unless instructed by LaunchDarkly.
         *
         * @param streamUri the URI of the LaunchDarkly streaming service
         * @return the builder
         */
        public LDConfig.Builder streamUri(Uri streamUri) {
            this.streamUri = streamUri;
            return this;
        }

        /**
         * Set the capacity of the event buffer. The client buffers up to this many events in memory before flushing.
         * If the capacity is exceeded before the buffer is flushed, events will be discarded. Increasing the capacity
         * means that events are less likely to be discarded, at the cost of consuming more memory.
         * <p>
         * The default value is {@link #DEFAULT_EVENTS_CAPACITY}.
         *
         * @param eventsCapacity the capacity of the event buffer
         * @return the builder
         * @see #eventsFlushIntervalMillis(int)
         */
        public LDConfig.Builder eventsCapacity(int eventsCapacity) {
            this.eventsCapacity = eventsCapacity;
            return this;
        }

        /**
         * Sets the maximum amount of time to wait in between sending analytics events to LaunchDarkly.
         * <p>
         * The default value is {@link #DEFAULT_FLUSH_INTERVAL_MILLIS}.
         *
         * @param eventsFlushIntervalMillis the interval between event flushes, in milliseconds
         * @return the builder
         * @see #eventsCapacity(int)
         */
        public LDConfig.Builder eventsFlushIntervalMillis(int eventsFlushIntervalMillis) {
            this.eventsFlushIntervalMillis = eventsFlushIntervalMillis;
            return this;
        }


        /**
         * Sets the timeout when connecting to LaunchDarkly.
         * <p>
         * The default value is {@link #DEFAULT_CONNECTION_TIMEOUT_MILLIS}.
         *
         * @param connectionTimeoutMillis the connection timeout, in milliseconds
         * @return the builder
         */
        public LDConfig.Builder connectionTimeoutMillis(int connectionTimeoutMillis) {
            this.connectionTimeoutMillis = connectionTimeoutMillis;
            return this;
        }


        /**
         * Enables or disables real-time streaming flag updates.  By default, streaming is enabled.
         * When disabled, an efficient caching polling mechanism is used.
         *
         * @param enabled true if streaming should be enabled
         * @return the builder
         */
        public LDConfig.Builder stream(boolean enabled) {
            this.stream = enabled;
            return this;
        }

        /**
         * Sets the interval in between feature flag updates, when streaming mode is disabled.
         * This is ignored unless {@link #stream(boolean)} is set to {@code true}. When set, it
         * will also change the default value for {@link #eventsFlushIntervalMillis(int)} to the
         * same value.
         * <p>
         * The default value is {@link LDConfig#DEFAULT_POLLING_INTERVAL_MILLIS}.
         *
         * @param pollingIntervalMillis the feature flag polling interval, in milliseconds
         * @return the builder
         */
        public LDConfig.Builder pollingIntervalMillis(int pollingIntervalMillis) {
            this.pollingIntervalMillis = pollingIntervalMillis;
            return this;
        }

        /**
         * Sets how often the client will poll for flag updates when your application is in the background.
         * <p>
         * The default value is {@link LDConfig#DEFAULT_BACKGROUND_POLLING_INTERVAL_MILLIS}.
         *
         * @param backgroundPollingIntervalMillis the feature flag polling interval when in the background,
         *                                        in milliseconds
         * @return the builder
         */
        public LDConfig.Builder backgroundPollingIntervalMillis(int backgroundPollingIntervalMillis) {
            this.backgroundPollingIntervalMillis = backgroundPollingIntervalMillis;
            return this;
        }

        /**
         * Sets whether feature flag updates should be disabled when your app is in the background.
         * <p>
         * The default value is false (flag updates <i>will</i> be done in the background).
         *
         * @param disableBackgroundUpdating true if the client should skip updating flags when in the background
         * @return the builder
         */
        public LDConfig.Builder disableBackgroundUpdating(boolean disableBackgroundUpdating) {
            this.disableBackgroundUpdating = disableBackgroundUpdating;
            return this;
        }

        /**
         * Disables all network calls from the LaunchDarkly client.
         * <p>
         * This can also be specified after the client has been created, using
         * {@link LDClientInterface#setOffline()}.
         * <p>
         * The default value is true (the client will make network calls).
         *
         * @param offline true if the client should run in offline mode
         * @return the builder
         */
        public LDConfig.Builder offline(boolean offline) {
            this.offline = offline;
            return this;
        }

        /**
         * If enabled, LaunchDarkly will provide additional information about how flag values were
         * calculated. The additional information will then be available through the client's
         * "detail" methods ({@link LDClientInterface#boolVariationDetail(String, boolean)}, etc.).
         *
         * Since this increases the size of network requests, the default is false (detail
         * information will not be sent).
         *
         * @param evaluationReasons  true if detail/reason information should be made available
         * @return the builder
         */
        public LDConfig.Builder evaluationReasons(boolean evaluationReasons) {
            this.evaluationReasons = evaluationReasons;
            return this;
        }

        /**
         * Set to true to opt out of sending diagnostics data.
         *
         * Unless the diagnosticOptOut field is set to true, the client will send some diagnostics data to the
         * LaunchDarkly servers in order to assist in the development of future SDK improvements. These diagnostics
         * consist of an initial payload containing some details of SDK in use, the SDK's configuration, and the platform
         * the SDK is being run on; as well as payloads sent periodically with information on irregular occurrences such
         * as dropped events.
         *
         * @param diagnosticOptOut true if you want to opt out of sending any diagnostics data.
         * @return the builder
         */
        public LDConfig.Builder diagnosticOptOut(boolean diagnosticOptOut) {
            this.diagnosticOptOut = diagnosticOptOut;
            return this;
        }

        /**
         * Sets the interval at which periodic diagnostic data is sent. The default is every 15 minutes (900,000
         * milliseconds) and the minimum value is 300,000 (5 minutes).
         *
         * @see #diagnosticOptOut(boolean) for more information on the diagnostics data being sent.
         *
         * @param diagnosticRecordingIntervalMillis the diagnostics interval in milliseconds
         * @return the builder
         */
        public LDConfig.Builder diagnosticRecordingIntervalMillis(int diagnosticRecordingIntervalMillis) {
            this.diagnosticRecordingIntervalMillis = diagnosticRecordingIntervalMillis;
            return this;
        }

        /**
         * For use by wrapper libraries to set an identifying name for the wrapper being used. This will be sent in
         * User-Agent headers during requests to the LaunchDarkly servers to allow recording metrics on the usage of
         * these wrapper libraries.
         *
         * @param wrapperName An identifying name for the wrapper library
         * @return the builder
         */
        public LDConfig.Builder wrapperName(String wrapperName) {
            this.wrapperName = wrapperName;
            return this;
        }

        /**
         * For use by wrapper libraries to report the version of the library in use. If the wrapper
         * name has not been set with {@link #wrapperName(String)} this field will be ignored.
         * Otherwise the version string will be included in the User-Agent headers along with the
         * wrapperName during requests to the LaunchDarkly servers.
         *
         * @param wrapperVersion Version string for the wrapper library
         * @return the builder
         */
        public LDConfig.Builder wrapperVersion(String wrapperVersion) {
            this.wrapperVersion = wrapperVersion;
            return this;
        }

        /**
         * Sets the maximum number of users to cache the flag values for locally in the device's
         * SharedPreferences.
         * <p>
         * Note that the active user is not considered part of this limit, as it will always be
         * served from the backing SharedPreferences.
         *
         * @param maxCachedUsers The maximum number of users to cache, negative values represent
         *                       allowing an unlimited number of cached users.
         * @return the builder
         */
        public LDConfig.Builder maxCachedUsers(int maxCachedUsers) {
            this.maxCachedUsers = maxCachedUsers;
            return this;
        }

        /**
         * Provides a callback for dynamically modifying headers used on requests to the LaunchDarkly service.
         *
         * @param headerTransform the transformation to apply to requests
         * @return the builder
         */
        public LDConfig.Builder headerTransform(LDHeaderUpdater headerTransform) {
            this.headerTransform = headerTransform;
            return this;
        }

        /**
         * Specifies the implementation of logging to use.
         * <p>
         * The <a href="https://github.com/launchdarkly/java-logging"><code>com.launchdarkly.logging</code></a>
         * API defines the {@link LDLogAdapter} interface to specify where log output should be sent. By default,
         * it is set to {@link LDTimberLogging#adapter()}, meaning that output will be sent to the
         * <a href="https://github.com/JakeWharton/timber">Timber</a> framework and controlled by whatever Timber
         * configuration the application has created. You may change this to {@link LDAndroidLogging#adapter()}
         * to bypass Timber and use Android native logging directly; or, use the
         * {@link com.launchdarkly.logging.Logs} factory methods, or a custom implementation, to handle log
         * output differently.
         * <p>
         * Specifying {@code logAdapter(Logs.none())} completely disables log output.
         * <p>
         * For more about logging adapters,
         * see the <a href="https://docs.launchdarkly.com/sdk/features/logging#android">SDK reference guide</a>
         * and the <a href="https://launchdarkly.github.io/java-logging">API documentation</a> for
         * <code>com.launchdarkly.logging</code>.
         *
         * @param logAdapter an {@link LDLogAdapter} for the desired logging implementation
         * @return the builder
         * @since 3.2.0
         * @see #logLevel(LDLogLevel)
         * @see #loggerName(String)
         * @see LDTimberLogging
         * @see LDAndroidLogging
         * @see com.launchdarkly.logging.Logs
         */
        public LDConfig.Builder logAdapter(LDLogAdapter logAdapter) {
            this.logAdapter = logAdapter == null ? defaultLogAdapter() : logAdapter;
            return this;
        }

        /**
         * Specifies the lowest level of logging to enable.
         * <p>
         * This is only applicable when using an implementation of logging that does not have its own
         * external filter/configuration mechanism, such as {@link LDAndroidLogging}. It adds
         * a log level filter so that log messages at lower levels are suppressed. The default is
         * {@link LDLogLevel#INFO}, meaning that {@code INFO}, {@code WARN}, and {@code ERROR} levels
         * are enabled, but {@code DEBUG} is disabled. To enable {@code DEBUG} level as well:
         * <pre><code>
         *     LDConfig config = new LDConfig.Builder()
         *         .logAdapter(LDAndroidLogging.adapter())
         *         .level(LDLogLevel.DEBUG)
         *         .build();
         * </code></pre>
         * <p>
         * Or, to raise the logging threshold so that only WARN and ERROR levels are enabled, and
         * DEBUG and INFO are disabled:
         * <pre><code>
         *     LDConfig config = new LDConfig.Builder()
         *         .logAdapter(LDAndroidLogging.adapter())
         *         .level(LDLogLevel.WARN)
         *         .build();
         * </code></pre>
         * <p>
         * When using {@link LDTimberLogging}, Timber has its own mechanism for determining whether
         * to enable debug-level logging, so this method has no effect.
         *
         * @param logLevel the lowest level of logging to enable
         * @return the builder
         * @since 3.2.0
         * @see #logAdapter(LDLogAdapter)
         * @see #loggerName(String)
         */
        public LDConfig.Builder logLevel(LDLogLevel logLevel) {
            this.logLevel = logLevel;
            return this;
        }

        /**
         * Specifies a custom logger name/tag for the SDK.
         * <p>
         * When using Timber or native Android logging, this becomes the tag for all SDK log output.
         * If you have specified a different logging implementation with {@link #logAdapter(LDLogAdapter)},
         * the meaning of the logger name depends on the logging framework.
         * <p>
         * If not specified, the default is "LaunchDarklySdk".
         *
         * @param loggerName the logger name or tag
         * @return the builder
         * @since 3.2.0
         * @see #logAdapter(LDLogAdapter)
         * @see #logLevel(LDLogLevel) 
         */
        public LDConfig.Builder loggerName(String loggerName) {
            this.loggerName = loggerName == null ? DEFAULT_LOGGER_NAME : loggerName;
            return this;
        }

        private static LDLogAdapter defaultLogAdapter() {
            return LDTimberLogging.adapter();
        }

        /**
         * Returns the configured {@link LDConfig} object.
         * @return the configuration
         */
        public LDConfig build() {
            LDLogAdapter actualLogAdapter = Logs.level(logAdapter,
                logLevel == null ? DEFAULT_LOG_LEVEL : logLevel);
            // Note: if the log adapter is LDTimberLogging, then Logs.level has no effect - we will still
            // forward all of our logging to Timber, because it has its own mechanism for filtering out
            // debug logging. But if it is LDAndroidLogging or anything else, Logs.level ensures that no
            // output at a lower level than logLevel will be sent anywhere.

            LDLogger logger = LDLogger.withAdapter(actualLogAdapter, loggerName);

            if (!stream) {
                if (pollingIntervalMillis < MIN_POLLING_INTERVAL_MILLIS) {
                    logger.warn(
                            "setPollingIntervalMillis: {} was set below the allowed minimum of: {}. Ignoring and using minimum value.",
                            pollingIntervalMillis, MIN_POLLING_INTERVAL_MILLIS);
                    pollingIntervalMillis = MIN_POLLING_INTERVAL_MILLIS;
                }

                if (!disableBackgroundUpdating && backgroundPollingIntervalMillis < pollingIntervalMillis) {
                    logger.warn(
                            "BackgroundPollingIntervalMillis: {} was set below the foreground polling interval: {}. Ignoring and using minimum value for background polling.",
                            backgroundPollingIntervalMillis, pollingIntervalMillis);
                    backgroundPollingIntervalMillis = MIN_BACKGROUND_POLLING_INTERVAL_MILLIS;
                }

                if (eventsFlushIntervalMillis == 0) {
                    eventsFlushIntervalMillis = pollingIntervalMillis;
                    // this is a normal occurrence, so don't log a warning about it
                }
            }

            if (!disableBackgroundUpdating) {
                if (backgroundPollingIntervalMillis < MIN_BACKGROUND_POLLING_INTERVAL_MILLIS) {
                    logger.warn(
                            "BackgroundPollingIntervalMillis: {} was set below the minimum allowed: {}. Ignoring and using minimum value.",
                            backgroundPollingIntervalMillis, MIN_BACKGROUND_POLLING_INTERVAL_MILLIS);
                    backgroundPollingIntervalMillis = MIN_BACKGROUND_POLLING_INTERVAL_MILLIS;
                }
            }

            if (eventsFlushIntervalMillis == 0) {
                eventsFlushIntervalMillis = DEFAULT_FLUSH_INTERVAL_MILLIS; // this is a normal occurrence, so don't log a warning about it
            }

            if (diagnosticRecordingIntervalMillis < MIN_DIAGNOSTIC_RECORDING_INTERVAL_MILLIS) {
                logger.warn(
                        "diagnosticRecordingIntervalMillis was set to %s, lower than the minimum allowed (%s). Ignoring and using minimum value.",
                        diagnosticRecordingIntervalMillis, MIN_DIAGNOSTIC_RECORDING_INTERVAL_MILLIS);
                diagnosticRecordingIntervalMillis = MIN_DIAGNOSTIC_RECORDING_INTERVAL_MILLIS;
            }

            HashMap<String, String> mobileKeys;
            if (secondaryMobileKeys == null) {
                mobileKeys = new HashMap<>();
            }
            else {
                mobileKeys = new HashMap<>(secondaryMobileKeys);
            }
            mobileKeys.put(primaryEnvironmentName, mobileKey);

            return new LDConfig(
                    mobileKeys,
                    pollUri,
                    eventsUri,
                    streamUri,
                    eventsCapacity,
                    eventsFlushIntervalMillis,
                    connectionTimeoutMillis,
                    offline,
                    stream,
                    pollingIntervalMillis,
                    backgroundPollingIntervalMillis,
                    disableBackgroundUpdating,
                    useReport,
                    allAttributesPrivate,
                    privateAttributes,
                    evaluationReasons,
                    diagnosticOptOut,
                    diagnosticRecordingIntervalMillis,
                    wrapperName,
                    wrapperVersion,
                    maxCachedUsers,
<<<<<<< HEAD
                    headerTransform);
=======
                    headerTransform,
                    autoAliasingOptOut,
                    actualLogAdapter,
                    loggerName);
>>>>>>> 70cd0572
        }
    }
}<|MERGE_RESOLUTION|>--- conflicted
+++ resolved
@@ -89,14 +89,9 @@
 
     private final LDHeaderUpdater headerTransform;
 
-<<<<<<< HEAD
-=======
-    private final boolean autoAliasingOptOut;
-
     private final LDLogAdapter logAdapter;
     private final String loggerName;
 
->>>>>>> 70cd0572
     LDConfig(Map<String, String> mobileKeys,
              Uri pollUri,
              Uri eventsUri,
@@ -118,15 +113,9 @@
              String wrapperName,
              String wrapperVersion,
              int maxCachedUsers,
-<<<<<<< HEAD
-             LDHeaderUpdater headerTransform) {
-=======
              LDHeaderUpdater headerTransform,
-             boolean autoAliasingOptOut,
              LDLogAdapter logAdapter,
              String loggerName) {
->>>>>>> 70cd0572
-
         this.mobileKeys = mobileKeys;
         this.pollUri = pollUri;
         this.eventsUri = eventsUri;
@@ -149,12 +138,8 @@
         this.wrapperVersion = wrapperVersion;
         this.maxCachedUsers = maxCachedUsers;
         this.headerTransform = headerTransform;
-<<<<<<< HEAD
-=======
-        this.autoAliasingOptOut = autoAliasingOptOut;
         this.logAdapter = logAdapter;
         this.loggerName = loggerName;
->>>>>>> 70cd0572
 
         this.filteredEventGson = new GsonBuilder()
                 .registerTypeAdapter(LDUser.class, new LDUtil.LDUserPrivateAttributesTypeAdapter(this))
@@ -291,17 +276,10 @@
         return headerTransform;
     }
 
-<<<<<<< HEAD
-=======
-    boolean isAutoAliasingOptOut() {
-        return autoAliasingOptOut;
-    }
-
     LDLogAdapter getLogAdapter() { return logAdapter; }
 
     String getLoggerName() { return loggerName; }
 
->>>>>>> 70cd0572
     /**
      * A <a href="http://en.wikipedia.org/wiki/Builder_pattern">builder</a> that helps construct
      * {@link LDConfig} objects. Builder calls can be chained, enabling the following pattern:
@@ -860,14 +838,9 @@
                     wrapperName,
                     wrapperVersion,
                     maxCachedUsers,
-<<<<<<< HEAD
-                    headerTransform);
-=======
                     headerTransform,
-                    autoAliasingOptOut,
                     actualLogAdapter,
                     loggerName);
->>>>>>> 70cd0572
         }
     }
 }