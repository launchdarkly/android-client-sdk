package com.launchdarkly.sdk.android;

import com.launchdarkly.logging.LDLogAdapter;
import com.launchdarkly.logging.LDLogLevel;
import com.launchdarkly.logging.LDLogger;
import com.launchdarkly.logging.Logs;
<<<<<<< HEAD

import com.launchdarkly.sdk.ContextKind;
import com.launchdarkly.sdk.LDContext;
import com.launchdarkly.sdk.android.integrations.ServiceEndpointsBuilder;
import com.launchdarkly.sdk.android.interfaces.ServiceEndpoints;
=======
import com.launchdarkly.sdk.LDUser;
import com.launchdarkly.sdk.UserAttribute;
import com.launchdarkly.sdk.android.integrations.EventProcessorBuilder;
import com.launchdarkly.sdk.android.integrations.PollingDataSourceBuilder;
import com.launchdarkly.sdk.android.integrations.StreamingDataSourceBuilder;
>>>>>>> dd2ef74a
import com.launchdarkly.sdk.android.subsystems.ComponentConfigurer;
import com.launchdarkly.sdk.android.subsystems.DataSource;
import com.launchdarkly.sdk.android.subsystems.EventProcessor;
import com.launchdarkly.sdk.android.subsystems.PersistentDataStore;

import java.util.Collections;
import java.util.HashMap;
import java.util.HashSet;
import java.util.Map;
import java.util.Set;

import okhttp3.MediaType;

/**
 * This class exposes advanced configuration options for {@link LDClient}. Instances of this class
 * must be constructed with {@link LDConfig.Builder}.
 */
public class LDConfig {
    /**
     * The default value for {@link com.launchdarkly.sdk.android.integrations.StreamingDataSourceBuilder#backgroundPollIntervalMillis(int)}
     * and {@link com.launchdarkly.sdk.android.integrations.PollingDataSourceBuilder#backgroundPollIntervalMillis(int)}:
     * one hour.
     */
    public static final int DEFAULT_BACKGROUND_POLL_INTERVAL_MILLIS = 3_600_000;

    /**
     * The minimum value for {@link com.launchdarkly.sdk.android.integrations.StreamingDataSourceBuilder#backgroundPollIntervalMillis(int)}
     * and {@link com.launchdarkly.sdk.android.integrations.PollingDataSourceBuilder#backgroundPollIntervalMillis(int)}:
<<<<<<< HEAD
     * one hour.
     */
    public static final int MIN_BACKGROUND_POLL_INTERVAL_MILLIS = 900_000; // 15 minutes
=======
     * 15 minutes.
     */
    public static final int MIN_BACKGROUND_POLL_INTERVAL_MILLIS = 900_000;
>>>>>>> dd2ef74a

    static final String DEFAULT_LOGGER_NAME = "LaunchDarklySdk";
    static final LDLogLevel DEFAULT_LOG_LEVEL = LDLogLevel.INFO;

    static final String USER_AGENT_HEADER_VALUE = "AndroidClient/" + BuildConfig.VERSION_NAME;
    static final String AUTH_SCHEME = "api_key ";
    static final MediaType JSON = MediaType.parse("application/json; charset=utf-8");

    static final String primaryEnvironmentName = "default";

    static final int DEFAULT_EVENTS_CAPACITY = 100;
    static final int DEFAULT_MAX_CACHED_CONTEXTS = 5;
    static final int DEFAULT_FLUSH_INTERVAL_MILLIS = 30_000; // 30 seconds
    static final int DEFAULT_CONNECTION_TIMEOUT_MILLIS = 10_000; // 10 seconds
    static final int DEFAULT_POLLING_INTERVAL_MILLIS = 300_000; // 5 minutes
    static final int MIN_POLLING_INTERVAL_MILLIS = 300_000; // 5 minutes
    static final int DEFAULT_DIAGNOSTIC_RECORDING_INTERVAL_MILLIS = 900_000; // 15 minutes
    static final int MIN_DIAGNOSTIC_RECORDING_INTERVAL_MILLIS = 300_000; // 5 minutes

    private final Map<String, String> mobileKeys;

    final ServiceEndpoints serviceEndpoints;

    final ComponentConfigurer<DataSource> dataSource;
<<<<<<< HEAD
=======

>>>>>>> dd2ef74a
    final ComponentConfigurer<EventProcessor> events;

    private final int connectionTimeoutMillis;
    private final int maxCachedContexts;

    private final boolean offline;
    private final boolean disableBackgroundUpdating;
    private final boolean useReport;
    private final boolean diagnosticOptOut;

    private final boolean evaluationReasons;

    private final String wrapperName;
    private final String wrapperVersion;

    private final LDHeaderUpdater headerTransform;

    private final boolean generateAnonymousKeys;

    private final PersistentDataStore persistentDataStore; // configurable for testing only

    private final LDLogAdapter logAdapter;
    private final String loggerName;

    LDConfig(Map<String, String> mobileKeys,
<<<<<<< HEAD
             ServiceEndpoints serviceEndpoints,
=======
             Uri pollUri,
             Uri eventsUri,
             Uri streamUri,
>>>>>>> dd2ef74a
             ComponentConfigurer<DataSource> dataSource,
             ComponentConfigurer<EventProcessor> events,
             int connectionTimeoutMillis,
             boolean offline,
             boolean disableBackgroundUpdating,
             boolean useReport,
             boolean evaluationReasons,
             boolean diagnosticOptOut,
             String wrapperName,
             String wrapperVersion,
             int maxCachedContexts,
             LDHeaderUpdater headerTransform,
             boolean generateAnonymousKeys,
             PersistentDataStore persistentDataStore,
             LDLogAdapter logAdapter,
             String loggerName) {
        this.mobileKeys = mobileKeys;
<<<<<<< HEAD
        this.serviceEndpoints = serviceEndpoints;
=======
        this.pollUri = pollUri;
        this.eventsUri = eventsUri;
        this.streamUri = streamUri;
>>>>>>> dd2ef74a
        this.dataSource = dataSource;
        this.events = events;
        this.connectionTimeoutMillis = connectionTimeoutMillis;
        this.offline = offline;
        this.disableBackgroundUpdating = disableBackgroundUpdating;
        this.useReport = useReport;
        this.evaluationReasons = evaluationReasons;
        this.diagnosticOptOut = diagnosticOptOut;
        this.wrapperName = wrapperName;
        this.wrapperVersion = wrapperVersion;
        this.maxCachedContexts = maxCachedContexts;
        this.headerTransform = headerTransform;
        this.generateAnonymousKeys = generateAnonymousKeys;
        this.persistentDataStore = persistentDataStore;
        this.logAdapter = logAdapter;
        this.loggerName = loggerName;
    }

    public String getMobileKey() {
        return mobileKeys.get(primaryEnvironmentName);
    }

    public Map<String, String> getMobileKeys() {
        return mobileKeys;
    }

    public int getConnectionTimeoutMillis() {
        return connectionTimeoutMillis;
    }

    public boolean isOffline() {
        return offline;
    }

<<<<<<< HEAD
=======
    /**
     * Returns the setting of {@link Builder#stream(boolean)}.
     * <p>
     * This is only applicable if you have used the deprecated builder method rather than
     * {@link Builder#dataSource(ComponentConfigurer)}.
     * @return the property value
     * @deprecated This method will be removed in the future when individual data source properties
     *   are removed from the top-level configuration.
     */
    @Deprecated
    public boolean isStream() {
        return stream;
    }

>>>>>>> dd2ef74a
    public boolean isUseReport() {
        return useReport;
    }

<<<<<<< HEAD
=======
    /**
     * Returns the setting of {@link Builder#pollingIntervalMillis(int)} ()}.
     * <p>
     * This is only applicable if you have used the deprecated builder method rather than
     * {@link Builder#dataSource(ComponentConfigurer)}.
     * @return the property value
     * @deprecated This method will be removed in the future when individual data source properties
     *   are removed from the top-level configuration.
     */
    @Deprecated
    public int getPollingIntervalMillis() {
        return pollingIntervalMillis;
    }

    /**
     * Returns the setting of {@link Builder#backgroundPollingIntervalMillis(int)} ()}.
     * <p>
     * This is only applicable if you have used the deprecated builder method rather than
     * {@link Builder#dataSource(ComponentConfigurer)}.
     * @return the property value
     * @deprecated This method will be removed in the future when individual data source properties
     *   are removed from the top-level configuration.
     */
    @Deprecated
    public int getBackgroundPollingIntervalMillis() {
        return backgroundPollingIntervalMillis;
    }

>>>>>>> dd2ef74a
    public boolean isDisableBackgroundPolling() {
        return disableBackgroundUpdating;
    }

<<<<<<< HEAD
=======
    /**
     * Returns the setting of {@link Builder#allAttributesPrivate()}.
     * <p>
     * This is only applicable if you have used the deprecated builder method rather than
     * {@link Builder#events(ComponentConfigurer)}.
     * @return the property value
     * @deprecated This method will be removed in the future when individual event-related properties
     *   are removed from the top-level configuration.
     */
    @Deprecated
    public boolean allAttributesPrivate() {
        return allAttributesPrivate;
    }

    /**
     * Returns the setting of {@link Builder#privateAttributes(UserAttribute...)}.
     * <p>
     * This is only applicable if you have used the deprecated builder method rather than
     * {@link Builder#events(ComponentConfigurer)}.
     * @return the property value
     * @deprecated This method will be removed in the future when individual event-related properties
     *   are removed from the top-level configuration.
     */
    @Deprecated
    public Set<UserAttribute> getPrivateAttributes() {
        return Collections.unmodifiableSet(privateAttributes);
    }

    /**
     * Returns a Gson instance that is configured to serialize event data. This is used internally
     * by the SDK; applications should not need to reference it.
     *
     * @return the Gson instance
     * @deprecated Direct access to this object is deprecated and will be removed in the future.
     */
    @Deprecated
    public Gson getFilteredEventGson() {
        return filteredEventGson;
    }

    /**
     * Returns the setting of {@link Builder#inlineUsersInEvents(boolean)}.
     * <p>
     * This is only applicable if you have used the deprecated builder method rather than
     * {@link Builder#events(ComponentConfigurer)}.
     * @return the property value
     * @deprecated This method will be removed in the future when individual event-related properties
     *   are removed from the top-level configuration.
     */
    @Deprecated
    public boolean inlineUsersInEvents() {
        return inlineUsersInEvents;
    }

>>>>>>> dd2ef74a
    public boolean isEvaluationReasons() {
        return evaluationReasons;
    }

    boolean getDiagnosticOptOut() {
        return diagnosticOptOut;
    }

    String getWrapperName() {
        return wrapperName;
    }

    String getWrapperVersion() {
        return wrapperVersion;
    }

    int getMaxCachedContexts() {
        return maxCachedContexts;
    }

    public LDHeaderUpdater getHeaderTransform() {
        return headerTransform;
    }

    public boolean isGenerateAnonymousKeys() { return generateAnonymousKeys; }

    PersistentDataStore getPersistentDataStore() { return persistentDataStore; }

    LDLogAdapter getLogAdapter() { return logAdapter; }

    String getLoggerName() { return loggerName; }

    /**
     * A <a href="http://en.wikipedia.org/wiki/Builder_pattern">builder</a> that helps construct
     * {@link LDConfig} objects. Builder calls can be chained, enabling the following pattern:
     * <pre>
     * LDConfig config = new LDConfig.Builder()
     *          .mobileKey("mobile-key")
     *          .evaluationReasons(true)
     *          .build();
     * </pre>
     */
    public static class Builder {
        private String mobileKey;
        private Map<String, String> secondaryMobileKeys;

        private ServiceEndpointsBuilder serviceEndpointsBuilder;

        private ComponentConfigurer<DataSource> dataSource = null;
        private ComponentConfigurer<EventProcessor> events = null;

<<<<<<< HEAD
        private int connectionTimeoutMillis = DEFAULT_CONNECTION_TIMEOUT_MILLIS;
        private int maxCachedContexts = DEFAULT_MAX_CACHED_CONTEXTS;
=======
        private int eventsCapacity = DEFAULT_EVENTS_CAPACITY;
        private int eventsFlushIntervalMillis = 0;
        private int connectionTimeoutMillis = DEFAULT_CONNECTION_TIMEOUT_MILLIS;
        private int pollingIntervalMillis = DEFAULT_POLLING_INTERVAL_MILLIS;
        private int backgroundPollingIntervalMillis = DEFAULT_BACKGROUND_POLL_INTERVAL_MILLIS;
        private int diagnosticRecordingIntervalMillis = DEFAULT_DIAGNOSTIC_RECORDING_INTERVAL_MILLIS;
        private int maxCachedUsers = DEFAULT_MAX_CACHED_USERS;
>>>>>>> dd2ef74a

        private boolean offline = false;
        private boolean disableBackgroundUpdating = false;
        private boolean useReport = false;
        private boolean diagnosticOptOut = false;

        private boolean evaluationReasons = false;

        private String wrapperName;
        private String wrapperVersion;
        private LDHeaderUpdater headerTransform;
        private boolean generateAnonymousKeys;

        private PersistentDataStore persistentDataStore;

        private LDLogAdapter logAdapter = defaultLogAdapter();
        private String loggerName = DEFAULT_LOGGER_NAME;
        private LDLogLevel logLevel = null;

        /**
         * Sets the key for authenticating with LaunchDarkly. This is required unless you're using the client in offline mode.
         *
         * @param mobileKey Get this from the LaunchDarkly web app under Team Settings.
         * @return the builder
         */
        public LDConfig.Builder mobileKey(String mobileKey) {
            if (secondaryMobileKeys != null && secondaryMobileKeys.containsValue(mobileKey)) {
                throw new IllegalArgumentException("The primary environment key cannot be in the secondary mobile keys.");
            }

            this.mobileKey = mobileKey;
            return this;
        }

        /**
         * Sets the secondary keys for authenticating to additional LaunchDarkly environments.
         *
         * @param secondaryMobileKeys A map of identifying names to unique mobile keys to access secondary environments
         * @return the builder
         */
        public LDConfig.Builder secondaryMobileKeys(Map<String, String> secondaryMobileKeys) {
            if (secondaryMobileKeys == null) {
                this.secondaryMobileKeys = null;
                return this;
            }

            Map<String, String> unmodifiable = Collections.unmodifiableMap(secondaryMobileKeys);
            if (unmodifiable.containsKey(primaryEnvironmentName)) {
                throw new IllegalArgumentException("The primary environment name is not a valid key.");
            }
            Set<String> secondaryKeys = new HashSet<>(unmodifiable.values());
            if (mobileKey != null && secondaryKeys.contains(mobileKey)) {
                throw new IllegalArgumentException("The primary environment key cannot be in the secondary mobile keys.");
            }
            if (unmodifiable.values().size() != secondaryKeys.size()) {
                throw new IllegalArgumentException("A key can only be used once.");
            }

            this.secondaryMobileKeys = unmodifiable;
            return this;
        }

        /**
         * Sets the base service URIs used by SDK components.
         * <p>
         * This object is a configuration builder obtained from {@link Components#serviceEndpoints()},
         * which has methods for setting each external endpoint to a custom URI.
         * <pre><code>
         *     LDConfig config = new LDConfig.Builder().mobileKey("key")
         *         .serviceEndpoints(
         *             Components.serviceEndpoints().relayProxy("http://my-relay-proxy-host")
         *         );
         * </code></pre>
         *
         * @param serviceEndpointsBuilder a configuration builder object returned by {@link Components#serviceEndpoints()}
         * @return the builder
         * @since 4.0.0
         */
        public Builder serviceEndpoints(ServiceEndpointsBuilder serviceEndpointsBuilder) {
            this.serviceEndpointsBuilder = serviceEndpointsBuilder;
            return this;
        }

        /**
         * Sets the flag for choosing the REPORT api call.  The default is GET.
         * Do not use unless advised by LaunchDarkly.
         *
         * @param useReport true if HTTP requests should use the REPORT verb
         * @return the builder
         */
        public LDConfig.Builder useReport(boolean useReport) {
            this.useReport = useReport;
            return this;
        }

        /**
         * Sets the configuration of the component that receives feature flag data from LaunchDarkly.
         * <p>
         * The default is {@link Components#streamingDataSource()}; you may instead use
         * {@link Components#pollingDataSource()}. See those methods for details on how to configure
         * them with options that are specific to streaming or polling mode.
         * <p>
         * Setting {@link LDConfig.Builder#offline(boolean)} to {@code true} will supersede this setting
         * and completely disable network requests.
         * <pre><code>
         *     // Setting custom options when using streaming mode
         *     LDConfig config = new LDConfig.Builder()
         *         .dataSource(
         *             Components.streamingDataSource()
         *                 .initialReconnectDelayMillis(100)
         *         )
         *         .build();
         *
         *     // Using polling mode instead of streaming, and setting custom options for polling
         *     LDConfig config = new LDConfig.Builder()
         *         .dataSource(
         *             Components.pollingDataSource()
         *                 .pollingIntervalMillis(60_000)
         *         )
         *         .build();
         * </code></pre>
         *
         * @param dataSourceConfigurer the data source configuration builder
         * @return the main configuration builder
         * @see Components#streamingDataSource()
         * @see Components#pollingDataSource()
         * @since 3.3.0
         */
        public LDConfig.Builder dataSource(ComponentConfigurer<DataSource> dataSourceConfigurer) {
            this.dataSource = dataSourceConfigurer;
            return this;
        }

        /**
         * Sets the configuration of the component that receives feature flag data from LaunchDarkly.
         * <p>
         * The default is {@link Components#streamingDataSource()}; you may instead use
         * {@link Components#pollingDataSource()}. See those methods for details on how to configure
         * them with options that are specific to streaming or polling mode.
         * <p>
         * Setting {@link LDConfig.Builder#offline(boolean)} to {@code true} will supersede this setting
         * and completely disable network requests.
         * <pre><code>
         *     // Setting custom options when using streaming mode
         *     LDConfig config = new LDConfig.Builder()
         *         .dataSource(
         *             Components.streamingDataSource()
         *                 .initialReconnectDelayMillis(100)
         *         )
         *         .build();
         *
         *     // Using polling mode instead of streaming, and setting custom options for polling
         *     LDConfig config = new LDConfig.Builder()
         *         .dataSource(
         *             Components.pollingDataSource()
         *                 .pollingIntervalMillis(60_000)
         *         )
         *         .build();
         * </code></pre>
         *
         * @param dataSourceConfigurer the data source configuration builder
         * @return the main configuration builder
         * @see Components#streamingDataSource()
         * @see Components#pollingDataSource()
         * @since 3.3.0
         */
        public LDConfig.Builder dataSource(ComponentConfigurer<DataSource> dataSourceConfigurer) {
            this.dataSource = dataSourceConfigurer;
            return this;
        }

        /**
         * Sets the implementation of {@link EventProcessor} to be used for processing analytics events.
         * <p>
         * The default is {@link Components#sendEvents()} with no custom options. You may instead call
         * {@link Components#sendEvents()} and then set custom options for event processing; or, disable
         * events with {@link Components#noEvents()}; or, choose to use a custom implementation (for
         * instance, a test fixture).
         * <p>
         * Setting {@link LDConfig.Builder#offline(boolean)} to {@code true} will supersede this setting
         * and completely disable network requests.
         * <pre><code>
         *     // Setting custom event processing options
         *     LDConfig config = new LDConfig.Builder()
         *         .events(Components.sendEvents().capacity(100))
         *         .build();
         *
         *     // Disabling events
         *     LDConfig config = new LDConfig.Builder()
         *         .events(Components.noEvents())
         *         .build();
         * </code></pre>
         *
         * @param eventsConfigurer the events configuration builder
         * @return the main configuration builder
         * @since 3.3.0
         * @see Components#sendEvents()
         * @see Components#noEvents()
         */
        public LDConfig.Builder events(ComponentConfigurer<EventProcessor> eventsConfigurer) {
            this.events = eventsConfigurer;
            return this;
        }

        /**
         * Sets the timeout when connecting to LaunchDarkly.
         * <p>
         * The default value is {@link #DEFAULT_CONNECTION_TIMEOUT_MILLIS}.
         *
         * @param connectionTimeoutMillis the connection timeout, in milliseconds
         * @return the builder
         */
        public LDConfig.Builder connectionTimeoutMillis(int connectionTimeoutMillis) {
            this.connectionTimeoutMillis = connectionTimeoutMillis;
            return this;
        }

        /**
<<<<<<< HEAD
=======
         * Deprecated method for enabling or disabling real-time streaming flag updates.
         * <p>
         * The preferred way to set this option now is with {@link StreamingDataSourceBuilder}. Any
         * settings there will override this deprecated method. Setting this option to {@code false}
         * is equivalent to calling {@code builder.dataSource(Components.pollingDataSource())}.
         * <p>
         * By default, streaming is enabled.
         *
         * @param enabled true if streaming should be enabled
         * @return the builder
         * @deprecated Use {@link Builder#dataSource(ComponentConfigurer)} with either
         *   {@link Components#streamingDataSource()} or {@link Components#pollingDataSource()}
         *   instead.
         */
        @Deprecated
        public LDConfig.Builder stream(boolean enabled) {
            this.stream = enabled;
            return this;
        }

        /**
         * Deprecated method for setting the interval in between feature flag updates, when
         * streaming mode is disabled.
         * <p>
         * The preferred way to set this option now is with {@link PollingDataSourceBuilder}. Any
         * settings there will override this deprecated method.
         * <p>
         * The default value is {@link PollingDataSourceBuilder#DEFAULT_POLL_INTERVAL_MILLIS}.
         *
         * @param pollingIntervalMillis the feature flag polling interval, in milliseconds
         * @return the builder
         * @deprecated Use {@link Builder#dataSource(ComponentConfigurer)} and
         *   {@link PollingDataSourceBuilder#pollIntervalMillis(int)} instead.
         */
        @Deprecated
        public LDConfig.Builder pollingIntervalMillis(int pollingIntervalMillis) {
            this.pollingIntervalMillis = pollingIntervalMillis;
            return this;
        }

        /**
         * Deprecated method for setting how often the client will poll for flag updates when your
         * application is in the background.
         * <p>
         * The preferred way to set this option now is with {@link StreamingDataSourceBuilder} or
         * {@link PollingDataSourceBuilder} (depending on whether you want the SDK to use streaming
         * or polling when it is in the foreground). Any settings there will override this
         * deprecated method.
         * <p>
         * The default value is {@link LDConfig#DEFAULT_BACKGROUND_POLL_INTERVAL_MILLIS}.
         *
         * @param backgroundPollingIntervalMillis the feature flag polling interval when in the background,
         *                                        in milliseconds
         * @return the builder
         * @deprecated Use {@link Builder#dataSource(ComponentConfigurer)} and either
         *   {@link StreamingDataSourceBuilder#backgroundPollIntervalMillis(int)} or
         *   {@link PollingDataSourceBuilder#backgroundPollIntervalMillis(int)} instead.
         */
        @Deprecated
        public LDConfig.Builder backgroundPollingIntervalMillis(int backgroundPollingIntervalMillis) {
            this.backgroundPollingIntervalMillis = backgroundPollingIntervalMillis;
            return this;
        }

        /**
>>>>>>> dd2ef74a
         * Sets whether feature flag updates should be disabled when your app is in the background.
         * <p>
         * The default value is false (flag updates <i>will</i> be done in the background).
         *
         * @param disableBackgroundUpdating true if the client should skip updating flags when in the background
         * @return the builder
         */
        public LDConfig.Builder disableBackgroundUpdating(boolean disableBackgroundUpdating) {
            this.disableBackgroundUpdating = disableBackgroundUpdating;
            return this;
        }

        /**
         * Disables all network calls from the LaunchDarkly client.
         * <p>
         * This can also be specified after the client has been created, using
         * {@link LDClientInterface#setOffline()}.
         * <p>
         * The default value is true (the client will make network calls).
         *
         * @param offline true if the client should run in offline mode
         * @return the builder
         */
        public LDConfig.Builder offline(boolean offline) {
            this.offline = offline;
            return this;
        }

        /**
         * If enabled, LaunchDarkly will provide additional information about how flag values were
         * calculated. The additional information will then be available through the client's
         * "detail" methods ({@link LDClientInterface#boolVariationDetail(String, boolean)}, etc.).
         *
         * Since this increases the size of network requests, the default is false (detail
         * information will not be sent).
         *
         * @param evaluationReasons  true if detail/reason information should be made available
         * @return the builder
         */
        public LDConfig.Builder evaluationReasons(boolean evaluationReasons) {
            this.evaluationReasons = evaluationReasons;
            return this;
        }

        /**
         * Set to true to opt out of sending diagnostics data.
         *
         * Unless the diagnosticOptOut field is set to true, the client will send some diagnostics data to the
         * LaunchDarkly servers in order to assist in the development of future SDK improvements. These diagnostics
         * consist of an initial payload containing some details of SDK in use, the SDK's configuration, and the platform
         * the SDK is being run on; as well as payloads sent periodically with information on irregular occurrences such
         * as dropped events.
         *
         * @param diagnosticOptOut true if you want to opt out of sending any diagnostics data.
         * @return the builder
         */
        public LDConfig.Builder diagnosticOptOut(boolean diagnosticOptOut) {
            this.diagnosticOptOut = diagnosticOptOut;
            return this;
        }

        /**
         * For use by wrapper libraries to set an identifying name for the wrapper being used. This will be sent in
         * User-Agent headers during requests to the LaunchDarkly servers to allow recording metrics on the usage of
         * these wrapper libraries.
         *
         * @param wrapperName An identifying name for the wrapper library
         * @return the builder
         */
        public LDConfig.Builder wrapperName(String wrapperName) {
            this.wrapperName = wrapperName;
            return this;
        }

        /**
         * For use by wrapper libraries to report the version of the library in use. If the wrapper
         * name has not been set with {@link #wrapperName(String)} this field will be ignored.
         * Otherwise the version string will be included in the User-Agent headers along with the
         * wrapperName during requests to the LaunchDarkly servers.
         *
         * @param wrapperVersion Version string for the wrapper library
         * @return the builder
         */
        public LDConfig.Builder wrapperVersion(String wrapperVersion) {
            this.wrapperVersion = wrapperVersion;
            return this;
        }

        /**
         * Sets the maximum number of evaluation contexts to cache the flag values for locally in
         * the device's SharedPreferences.
         * <p>
         * Note that the active evaluation context is not considered part of this limit, as it will
         * always be served from the backing SharedPreferences.
         * <p>
         * If not specified, the default is {@link #DEFAULT_MAX_CACHED_CONTEXTS} (5).
         *
         * @param maxCachedContexts The maximum number of evaluation contexts to cache; negative
         *                          values represent allowing an unlimited number of cached contexts
         * @return the builder
         */
        public LDConfig.Builder maxCachedContexts(int maxCachedContexts) {
            this.maxCachedContexts = maxCachedContexts;
            return this;
        }

        /**
         * Provides a callback for dynamically modifying headers used on requests to the LaunchDarkly service.
         *
         * @param headerTransform the transformation to apply to requests
         * @return the builder
         */
        public LDConfig.Builder headerTransform(LDHeaderUpdater headerTransform) {
            this.headerTransform = headerTransform;
            return this;
        }

        /**
         * Set to {@code true} to make the SDK provide unique keys for anonymous contexts.
         * <p>
         * If enabled, this option changes the SDK's behavior whenever the {@link LDContext} (as
         * given to methods like {@link LDClient#init(android.app.Application, LDConfig, LDContext, int)} or
         * {@link LDClient#identify(LDContext)}) has an {@link LDContext#isAnonymous()} property of
         * {@code true}, as follows:
         * <ul>
         * <li> The first time this happens in the application, the SDK will generate a
         * pseudo-random GUID and overwrite the context's {@code key} with this string. </li>
         * <li> The SDK will then cache this key so that the same key will be reused next time. </li>
         * <li> This uses the same persistent storage (shared preferences) mechanism as the caching
         * of flag values, so that the key can persist across restarts. </li>
         * </ul>
         * <p>
         * If you use multiple {@link ContextKind}s, this behavior is per-kind: that is, a separate
         * randomized key is generated and cached for each context kind.
         * <p>
         * Every {@link LDContext} must always have a key, even if the key will later be overwritten
         * by the SDK, so if you use this functionality you must still provide a placeholder key.
         * This ensures that if the SDK configuration is changed so {@code generateAnonymousKeys} is
         * no longer enabled, the SDK will still be able to use the context for evaluations.
         *
         * @param generateAnonymousKeys true to enable automatic anonymous key generation
         * @return the same builder
         * @since 4.0.0
         */
        public LDConfig.Builder generateAnonymousKeys(boolean generateAnonymousKeys) {
            this.generateAnonymousKeys = generateAnonymousKeys;
            return this;
        }

        /**
         * Specifies a custom data store. Deliberately package-private-- currently this is only
         * configurable for tests.
         *
         * @param persistentDataStore the store implementation
         * @return the same builder
         */
        LDConfig.Builder persistentDataStore(PersistentDataStore persistentDataStore) {
            this.persistentDataStore = persistentDataStore;
            return this;
        }

        /**
         * Specifies the implementation of logging to use.
         * <p>
         * The <a href="https://github.com/launchdarkly/java-logging"><code>com.launchdarkly.logging</code></a>
         * API defines the {@link LDLogAdapter} interface to specify where log output should be sent. By default,
         * it is set to {@link LDTimberLogging#adapter()}, meaning that output will be sent to the
         * <a href="https://github.com/JakeWharton/timber">Timber</a> framework and controlled by whatever Timber
         * configuration the application has created. You may change this to {@link LDAndroidLogging#adapter()}
         * to bypass Timber and use Android native logging directly; or, use the
         * {@link com.launchdarkly.logging.Logs} factory methods, or a custom implementation, to handle log
         * output differently.
         * <p>
         * Specifying {@code logAdapter(Logs.none())} completely disables log output.
         * <p>
         * For more about logging adapters,
         * see the <a href="https://docs.launchdarkly.com/sdk/features/logging#android">SDK reference guide</a>
         * and the <a href="https://launchdarkly.github.io/java-logging">API documentation</a> for
         * <code>com.launchdarkly.logging</code>.
         *
         * @param logAdapter an {@link LDLogAdapter} for the desired logging implementation
         * @return the builder
         * @since 3.2.0
         * @see #logLevel(LDLogLevel)
         * @see #loggerName(String)
         * @see LDTimberLogging
         * @see LDAndroidLogging
         * @see com.launchdarkly.logging.Logs
         */
        public LDConfig.Builder logAdapter(LDLogAdapter logAdapter) {
            this.logAdapter = logAdapter == null ? defaultLogAdapter() : logAdapter;
            return this;
        }

        /**
         * Specifies the lowest level of logging to enable.
         * <p>
         * This is only applicable when using an implementation of logging that does not have its own
         * external filter/configuration mechanism, such as {@link LDAndroidLogging}. It adds
         * a log level filter so that log messages at lower levels are suppressed. The default is
         * {@link LDLogLevel#INFO}, meaning that {@code INFO}, {@code WARN}, and {@code ERROR} levels
         * are enabled, but {@code DEBUG} is disabled. To enable {@code DEBUG} level as well:
         * <pre><code>
         *     LDConfig config = new LDConfig.Builder()
         *         .logAdapter(LDAndroidLogging.adapter())
         *         .level(LDLogLevel.DEBUG)
         *         .build();
         * </code></pre>
         * <p>
         * Or, to raise the logging threshold so that only WARN and ERROR levels are enabled, and
         * DEBUG and INFO are disabled:
         * <pre><code>
         *     LDConfig config = new LDConfig.Builder()
         *         .logAdapter(LDAndroidLogging.adapter())
         *         .level(LDLogLevel.WARN)
         *         .build();
         * </code></pre>
         * <p>
         * When using {@link LDTimberLogging}, Timber has its own mechanism for determining whether
         * to enable debug-level logging, so this method has no effect.
         *
         * @param logLevel the lowest level of logging to enable
         * @return the builder
         * @since 3.2.0
         * @see #logAdapter(LDLogAdapter)
         * @see #loggerName(String)
         */
        public LDConfig.Builder logLevel(LDLogLevel logLevel) {
            this.logLevel = logLevel;
            return this;
        }

        /**
         * Specifies a custom logger name/tag for the SDK.
         * <p>
         * When using Timber or native Android logging, this becomes the tag for all SDK log output.
         * If you have specified a different logging implementation with {@link #logAdapter(LDLogAdapter)},
         * the meaning of the logger name depends on the logging framework.
         * <p>
         * If not specified, the default is "LaunchDarklySdk".
         *
         * @param loggerName the logger name or tag
         * @return the builder
         * @since 3.2.0
         * @see #logAdapter(LDLogAdapter)
         * @see #logLevel(LDLogLevel) 
         */
        public LDConfig.Builder loggerName(String loggerName) {
            this.loggerName = loggerName == null ? DEFAULT_LOGGER_NAME : loggerName;
            return this;
        }

        private static LDLogAdapter defaultLogAdapter() {
            return LDTimberLogging.adapter();
        }

        /**
         * Returns the configured {@link LDConfig} object.
         * @return the configuration
         */
        public LDConfig build() {
            LDLogAdapter actualLogAdapter = Logs.level(logAdapter,
                logLevel == null ? DEFAULT_LOG_LEVEL : logLevel);
            // Note: if the log adapter is LDTimberLogging, then Logs.level has no effect - we will still
            // forward all of our logging to Timber, because it has its own mechanism for filtering out
            // debug logging. But if it is LDAndroidLogging or anything else, Logs.level ensures that no
            // output at a lower level than logLevel will be sent anywhere.

            LDLogger logger = LDLogger.withAdapter(actualLogAdapter, loggerName);

<<<<<<< HEAD
=======
            if (diagnosticRecordingIntervalMillis < MIN_DIAGNOSTIC_RECORDING_INTERVAL_MILLIS) {
                logger.warn(
                        "diagnosticRecordingIntervalMillis was set to %s, lower than the minimum allowed (%s). Ignoring and using minimum value.",
                        diagnosticRecordingIntervalMillis, MIN_DIAGNOSTIC_RECORDING_INTERVAL_MILLIS);
                diagnosticRecordingIntervalMillis = MIN_DIAGNOSTIC_RECORDING_INTERVAL_MILLIS;
            }

>>>>>>> dd2ef74a
            HashMap<String, String> mobileKeys;
            if (secondaryMobileKeys == null) {
                mobileKeys = new HashMap<>();
            }
            else {
                mobileKeys = new HashMap<>(secondaryMobileKeys);
            }
            mobileKeys.put(primaryEnvironmentName, mobileKey);

<<<<<<< HEAD
            ServiceEndpoints serviceEndpoints =
                    (serviceEndpointsBuilder == null ? Components.serviceEndpoints() :
                            serviceEndpointsBuilder)
                            .createServiceEndpoints();

            return new LDConfig(
                    mobileKeys,
                    serviceEndpoints,
                    this.dataSource == null ? Components.streamingDataSource() : this.dataSource,
                    this.events == null ? Components.sendEvents() : this.events,
=======
            ComponentConfigurer<DataSource> dataSourceConfig = this.dataSource;
            if (dataSourceConfig == null) {
                // Copy the deprecated properties to the new data source configuration builder.
                // There is some additional validation logic here that is specific to the
                // deprecated property setters; the new configuration builder, in keeping with the
                // standard behavior of other configuration builders in the Java and Android SDKs,
                // doesn't log such messages.

                if (!disableBackgroundUpdating) {
                    if (backgroundPollingIntervalMillis < MIN_BACKGROUND_POLL_INTERVAL_MILLIS) {
                        logger.warn(
                                "BackgroundPollingIntervalMillis: {} was set below the minimum allowed: {}. Ignoring and using minimum value.",
                                backgroundPollingIntervalMillis, MIN_BACKGROUND_POLL_INTERVAL_MILLIS);
                        backgroundPollingIntervalMillis = MIN_BACKGROUND_POLL_INTERVAL_MILLIS;
                    }
                }

                if (stream) {
                    dataSourceConfig = Components.streamingDataSource()
                            .backgroundPollIntervalMillis(backgroundPollingIntervalMillis);
                } else {
                    if (pollingIntervalMillis < MIN_POLLING_INTERVAL_MILLIS) {
                        logger.warn(
                                "setPollingIntervalMillis: {} was set below the allowed minimum of: {}. Ignoring and using minimum value.",
                                pollingIntervalMillis, MIN_POLLING_INTERVAL_MILLIS);
                        pollingIntervalMillis = MIN_POLLING_INTERVAL_MILLIS;
                    }

                    if (!disableBackgroundUpdating && backgroundPollingIntervalMillis < pollingIntervalMillis) {
                        logger.warn(
                                "BackgroundPollingIntervalMillis: {} was set below the foreground polling interval: {}. Ignoring and using minimum value for background polling.",
                                backgroundPollingIntervalMillis, pollingIntervalMillis);
                        backgroundPollingIntervalMillis = MIN_BACKGROUND_POLL_INTERVAL_MILLIS;
                    }

                    if (eventsFlushIntervalMillis == 0) {
                        // This behavior is retained for historical reasons; the newer configuration
                        // builder does not modify properties like this that are outside its scope.
                        eventsFlushIntervalMillis = pollingIntervalMillis;
                    }

                    dataSourceConfig = Components.pollingDataSource()
                            .backgroundPollIntervalMillis(backgroundPollingIntervalMillis)
                            .pollIntervalMillis(pollingIntervalMillis);
                }
            }

            if (eventsFlushIntervalMillis == 0) {
                eventsFlushIntervalMillis = DEFAULT_FLUSH_INTERVAL_MILLIS; // this is a normal occurrence, so don't log a warning about it
            }

            ComponentConfigurer<EventProcessor> eventsConfig = this.events;
            if (eventsConfig == null) {
                // Copy the deprecated properties to the new events configuration builder.
                EventProcessorBuilder eventsBuilder = Components.sendEvents()
                        .allAttributesPrivate(allAttributesPrivate)
                        .capacity(eventsCapacity)
                        .diagnosticRecordingIntervalMillis(diagnosticRecordingIntervalMillis)
                        .flushIntervalMillis(eventsFlushIntervalMillis)
                        .inlineUsers(inlineUsersInEvents);
                if (privateAttributes != null) {
                    eventsBuilder.privateAttributes(privateAttributes.toArray(new UserAttribute[privateAttributes.size()]));
                }
                eventsConfig = eventsBuilder;
            }

            return new LDConfig(
                    mobileKeys,
                    pollUri,
                    eventsUri,
                    streamUri,
                    dataSourceConfig,
                    eventsConfig,
                    eventsCapacity,
                    eventsFlushIntervalMillis,
>>>>>>> dd2ef74a
                    connectionTimeoutMillis,
                    offline,
                    disableBackgroundUpdating,
                    useReport,
                    evaluationReasons,
                    diagnosticOptOut,
                    wrapperName,
                    wrapperVersion,
                    maxCachedContexts,
                    headerTransform,
                    generateAnonymousKeys,
                    persistentDataStore,
                    actualLogAdapter,
                    loggerName);
        }
    }
}<|MERGE_RESOLUTION|>--- conflicted
+++ resolved
@@ -4,19 +4,11 @@
 import com.launchdarkly.logging.LDLogLevel;
 import com.launchdarkly.logging.LDLogger;
 import com.launchdarkly.logging.Logs;
-<<<<<<< HEAD
 
 import com.launchdarkly.sdk.ContextKind;
 import com.launchdarkly.sdk.LDContext;
 import com.launchdarkly.sdk.android.integrations.ServiceEndpointsBuilder;
 import com.launchdarkly.sdk.android.interfaces.ServiceEndpoints;
-=======
-import com.launchdarkly.sdk.LDUser;
-import com.launchdarkly.sdk.UserAttribute;
-import com.launchdarkly.sdk.android.integrations.EventProcessorBuilder;
-import com.launchdarkly.sdk.android.integrations.PollingDataSourceBuilder;
-import com.launchdarkly.sdk.android.integrations.StreamingDataSourceBuilder;
->>>>>>> dd2ef74a
 import com.launchdarkly.sdk.android.subsystems.ComponentConfigurer;
 import com.launchdarkly.sdk.android.subsystems.DataSource;
 import com.launchdarkly.sdk.android.subsystems.EventProcessor;
@@ -45,15 +37,9 @@
     /**
      * The minimum value for {@link com.launchdarkly.sdk.android.integrations.StreamingDataSourceBuilder#backgroundPollIntervalMillis(int)}
      * and {@link com.launchdarkly.sdk.android.integrations.PollingDataSourceBuilder#backgroundPollIntervalMillis(int)}:
-<<<<<<< HEAD
-     * one hour.
-     */
-    public static final int MIN_BACKGROUND_POLL_INTERVAL_MILLIS = 900_000; // 15 minutes
-=======
      * 15 minutes.
      */
     public static final int MIN_BACKGROUND_POLL_INTERVAL_MILLIS = 900_000;
->>>>>>> dd2ef74a
 
     static final String DEFAULT_LOGGER_NAME = "LaunchDarklySdk";
     static final LDLogLevel DEFAULT_LOG_LEVEL = LDLogLevel.INFO;
@@ -78,10 +64,6 @@
     final ServiceEndpoints serviceEndpoints;
 
     final ComponentConfigurer<DataSource> dataSource;
-<<<<<<< HEAD
-=======
-
->>>>>>> dd2ef74a
     final ComponentConfigurer<EventProcessor> events;
 
     private final int connectionTimeoutMillis;
@@ -107,13 +89,7 @@
     private final String loggerName;
 
     LDConfig(Map<String, String> mobileKeys,
-<<<<<<< HEAD
              ServiceEndpoints serviceEndpoints,
-=======
-             Uri pollUri,
-             Uri eventsUri,
-             Uri streamUri,
->>>>>>> dd2ef74a
              ComponentConfigurer<DataSource> dataSource,
              ComponentConfigurer<EventProcessor> events,
              int connectionTimeoutMillis,
@@ -131,13 +107,7 @@
              LDLogAdapter logAdapter,
              String loggerName) {
         this.mobileKeys = mobileKeys;
-<<<<<<< HEAD
         this.serviceEndpoints = serviceEndpoints;
-=======
-        this.pollUri = pollUri;
-        this.eventsUri = eventsUri;
-        this.streamUri = streamUri;
->>>>>>> dd2ef74a
         this.dataSource = dataSource;
         this.events = events;
         this.connectionTimeoutMillis = connectionTimeoutMillis;
@@ -172,119 +142,14 @@
         return offline;
     }
 
-<<<<<<< HEAD
-=======
-    /**
-     * Returns the setting of {@link Builder#stream(boolean)}.
-     * <p>
-     * This is only applicable if you have used the deprecated builder method rather than
-     * {@link Builder#dataSource(ComponentConfigurer)}.
-     * @return the property value
-     * @deprecated This method will be removed in the future when individual data source properties
-     *   are removed from the top-level configuration.
-     */
-    @Deprecated
-    public boolean isStream() {
-        return stream;
-    }
-
->>>>>>> dd2ef74a
     public boolean isUseReport() {
         return useReport;
     }
 
-<<<<<<< HEAD
-=======
-    /**
-     * Returns the setting of {@link Builder#pollingIntervalMillis(int)} ()}.
-     * <p>
-     * This is only applicable if you have used the deprecated builder method rather than
-     * {@link Builder#dataSource(ComponentConfigurer)}.
-     * @return the property value
-     * @deprecated This method will be removed in the future when individual data source properties
-     *   are removed from the top-level configuration.
-     */
-    @Deprecated
-    public int getPollingIntervalMillis() {
-        return pollingIntervalMillis;
-    }
-
-    /**
-     * Returns the setting of {@link Builder#backgroundPollingIntervalMillis(int)} ()}.
-     * <p>
-     * This is only applicable if you have used the deprecated builder method rather than
-     * {@link Builder#dataSource(ComponentConfigurer)}.
-     * @return the property value
-     * @deprecated This method will be removed in the future when individual data source properties
-     *   are removed from the top-level configuration.
-     */
-    @Deprecated
-    public int getBackgroundPollingIntervalMillis() {
-        return backgroundPollingIntervalMillis;
-    }
-
->>>>>>> dd2ef74a
     public boolean isDisableBackgroundPolling() {
         return disableBackgroundUpdating;
     }
 
-<<<<<<< HEAD
-=======
-    /**
-     * Returns the setting of {@link Builder#allAttributesPrivate()}.
-     * <p>
-     * This is only applicable if you have used the deprecated builder method rather than
-     * {@link Builder#events(ComponentConfigurer)}.
-     * @return the property value
-     * @deprecated This method will be removed in the future when individual event-related properties
-     *   are removed from the top-level configuration.
-     */
-    @Deprecated
-    public boolean allAttributesPrivate() {
-        return allAttributesPrivate;
-    }
-
-    /**
-     * Returns the setting of {@link Builder#privateAttributes(UserAttribute...)}.
-     * <p>
-     * This is only applicable if you have used the deprecated builder method rather than
-     * {@link Builder#events(ComponentConfigurer)}.
-     * @return the property value
-     * @deprecated This method will be removed in the future when individual event-related properties
-     *   are removed from the top-level configuration.
-     */
-    @Deprecated
-    public Set<UserAttribute> getPrivateAttributes() {
-        return Collections.unmodifiableSet(privateAttributes);
-    }
-
-    /**
-     * Returns a Gson instance that is configured to serialize event data. This is used internally
-     * by the SDK; applications should not need to reference it.
-     *
-     * @return the Gson instance
-     * @deprecated Direct access to this object is deprecated and will be removed in the future.
-     */
-    @Deprecated
-    public Gson getFilteredEventGson() {
-        return filteredEventGson;
-    }
-
-    /**
-     * Returns the setting of {@link Builder#inlineUsersInEvents(boolean)}.
-     * <p>
-     * This is only applicable if you have used the deprecated builder method rather than
-     * {@link Builder#events(ComponentConfigurer)}.
-     * @return the property value
-     * @deprecated This method will be removed in the future when individual event-related properties
-     *   are removed from the top-level configuration.
-     */
-    @Deprecated
-    public boolean inlineUsersInEvents() {
-        return inlineUsersInEvents;
-    }
-
->>>>>>> dd2ef74a
     public boolean isEvaluationReasons() {
         return evaluationReasons;
     }
@@ -336,18 +201,8 @@
         private ComponentConfigurer<DataSource> dataSource = null;
         private ComponentConfigurer<EventProcessor> events = null;
 
-<<<<<<< HEAD
         private int connectionTimeoutMillis = DEFAULT_CONNECTION_TIMEOUT_MILLIS;
         private int maxCachedContexts = DEFAULT_MAX_CACHED_CONTEXTS;
-=======
-        private int eventsCapacity = DEFAULT_EVENTS_CAPACITY;
-        private int eventsFlushIntervalMillis = 0;
-        private int connectionTimeoutMillis = DEFAULT_CONNECTION_TIMEOUT_MILLIS;
-        private int pollingIntervalMillis = DEFAULT_POLLING_INTERVAL_MILLIS;
-        private int backgroundPollingIntervalMillis = DEFAULT_BACKGROUND_POLL_INTERVAL_MILLIS;
-        private int diagnosticRecordingIntervalMillis = DEFAULT_DIAGNOSTIC_RECORDING_INTERVAL_MILLIS;
-        private int maxCachedUsers = DEFAULT_MAX_CACHED_USERS;
->>>>>>> dd2ef74a
 
         private boolean offline = false;
         private boolean disableBackgroundUpdating = false;
@@ -482,44 +337,6 @@
         }
 
         /**
-         * Sets the configuration of the component that receives feature flag data from LaunchDarkly.
-         * <p>
-         * The default is {@link Components#streamingDataSource()}; you may instead use
-         * {@link Components#pollingDataSource()}. See those methods for details on how to configure
-         * them with options that are specific to streaming or polling mode.
-         * <p>
-         * Setting {@link LDConfig.Builder#offline(boolean)} to {@code true} will supersede this setting
-         * and completely disable network requests.
-         * <pre><code>
-         *     // Setting custom options when using streaming mode
-         *     LDConfig config = new LDConfig.Builder()
-         *         .dataSource(
-         *             Components.streamingDataSource()
-         *                 .initialReconnectDelayMillis(100)
-         *         )
-         *         .build();
-         *
-         *     // Using polling mode instead of streaming, and setting custom options for polling
-         *     LDConfig config = new LDConfig.Builder()
-         *         .dataSource(
-         *             Components.pollingDataSource()
-         *                 .pollingIntervalMillis(60_000)
-         *         )
-         *         .build();
-         * </code></pre>
-         *
-         * @param dataSourceConfigurer the data source configuration builder
-         * @return the main configuration builder
-         * @see Components#streamingDataSource()
-         * @see Components#pollingDataSource()
-         * @since 3.3.0
-         */
-        public LDConfig.Builder dataSource(ComponentConfigurer<DataSource> dataSourceConfigurer) {
-            this.dataSource = dataSourceConfigurer;
-            return this;
-        }
-
-        /**
          * Sets the implementation of {@link EventProcessor} to be used for processing analytics events.
          * <p>
          * The default is {@link Components#sendEvents()} with no custom options. You may instead call
@@ -566,74 +383,6 @@
         }
 
         /**
-<<<<<<< HEAD
-=======
-         * Deprecated method for enabling or disabling real-time streaming flag updates.
-         * <p>
-         * The preferred way to set this option now is with {@link StreamingDataSourceBuilder}. Any
-         * settings there will override this deprecated method. Setting this option to {@code false}
-         * is equivalent to calling {@code builder.dataSource(Components.pollingDataSource())}.
-         * <p>
-         * By default, streaming is enabled.
-         *
-         * @param enabled true if streaming should be enabled
-         * @return the builder
-         * @deprecated Use {@link Builder#dataSource(ComponentConfigurer)} with either
-         *   {@link Components#streamingDataSource()} or {@link Components#pollingDataSource()}
-         *   instead.
-         */
-        @Deprecated
-        public LDConfig.Builder stream(boolean enabled) {
-            this.stream = enabled;
-            return this;
-        }
-
-        /**
-         * Deprecated method for setting the interval in between feature flag updates, when
-         * streaming mode is disabled.
-         * <p>
-         * The preferred way to set this option now is with {@link PollingDataSourceBuilder}. Any
-         * settings there will override this deprecated method.
-         * <p>
-         * The default value is {@link PollingDataSourceBuilder#DEFAULT_POLL_INTERVAL_MILLIS}.
-         *
-         * @param pollingIntervalMillis the feature flag polling interval, in milliseconds
-         * @return the builder
-         * @deprecated Use {@link Builder#dataSource(ComponentConfigurer)} and
-         *   {@link PollingDataSourceBuilder#pollIntervalMillis(int)} instead.
-         */
-        @Deprecated
-        public LDConfig.Builder pollingIntervalMillis(int pollingIntervalMillis) {
-            this.pollingIntervalMillis = pollingIntervalMillis;
-            return this;
-        }
-
-        /**
-         * Deprecated method for setting how often the client will poll for flag updates when your
-         * application is in the background.
-         * <p>
-         * The preferred way to set this option now is with {@link StreamingDataSourceBuilder} or
-         * {@link PollingDataSourceBuilder} (depending on whether you want the SDK to use streaming
-         * or polling when it is in the foreground). Any settings there will override this
-         * deprecated method.
-         * <p>
-         * The default value is {@link LDConfig#DEFAULT_BACKGROUND_POLL_INTERVAL_MILLIS}.
-         *
-         * @param backgroundPollingIntervalMillis the feature flag polling interval when in the background,
-         *                                        in milliseconds
-         * @return the builder
-         * @deprecated Use {@link Builder#dataSource(ComponentConfigurer)} and either
-         *   {@link StreamingDataSourceBuilder#backgroundPollIntervalMillis(int)} or
-         *   {@link PollingDataSourceBuilder#backgroundPollIntervalMillis(int)} instead.
-         */
-        @Deprecated
-        public LDConfig.Builder backgroundPollingIntervalMillis(int backgroundPollingIntervalMillis) {
-            this.backgroundPollingIntervalMillis = backgroundPollingIntervalMillis;
-            return this;
-        }
-
-        /**
->>>>>>> dd2ef74a
          * Sets whether feature flag updates should be disabled when your app is in the background.
          * <p>
          * The default value is false (flag updates <i>will</i> be done in the background).
@@ -904,16 +653,6 @@
 
             LDLogger logger = LDLogger.withAdapter(actualLogAdapter, loggerName);
 
-<<<<<<< HEAD
-=======
-            if (diagnosticRecordingIntervalMillis < MIN_DIAGNOSTIC_RECORDING_INTERVAL_MILLIS) {
-                logger.warn(
-                        "diagnosticRecordingIntervalMillis was set to %s, lower than the minimum allowed (%s). Ignoring and using minimum value.",
-                        diagnosticRecordingIntervalMillis, MIN_DIAGNOSTIC_RECORDING_INTERVAL_MILLIS);
-                diagnosticRecordingIntervalMillis = MIN_DIAGNOSTIC_RECORDING_INTERVAL_MILLIS;
-            }
-
->>>>>>> dd2ef74a
             HashMap<String, String> mobileKeys;
             if (secondaryMobileKeys == null) {
                 mobileKeys = new HashMap<>();
@@ -923,7 +662,6 @@
             }
             mobileKeys.put(primaryEnvironmentName, mobileKey);
 
-<<<<<<< HEAD
             ServiceEndpoints serviceEndpoints =
                     (serviceEndpointsBuilder == null ? Components.serviceEndpoints() :
                             serviceEndpointsBuilder)
@@ -934,83 +672,6 @@
                     serviceEndpoints,
                     this.dataSource == null ? Components.streamingDataSource() : this.dataSource,
                     this.events == null ? Components.sendEvents() : this.events,
-=======
-            ComponentConfigurer<DataSource> dataSourceConfig = this.dataSource;
-            if (dataSourceConfig == null) {
-                // Copy the deprecated properties to the new data source configuration builder.
-                // There is some additional validation logic here that is specific to the
-                // deprecated property setters; the new configuration builder, in keeping with the
-                // standard behavior of other configuration builders in the Java and Android SDKs,
-                // doesn't log such messages.
-
-                if (!disableBackgroundUpdating) {
-                    if (backgroundPollingIntervalMillis < MIN_BACKGROUND_POLL_INTERVAL_MILLIS) {
-                        logger.warn(
-                                "BackgroundPollingIntervalMillis: {} was set below the minimum allowed: {}. Ignoring and using minimum value.",
-                                backgroundPollingIntervalMillis, MIN_BACKGROUND_POLL_INTERVAL_MILLIS);
-                        backgroundPollingIntervalMillis = MIN_BACKGROUND_POLL_INTERVAL_MILLIS;
-                    }
-                }
-
-                if (stream) {
-                    dataSourceConfig = Components.streamingDataSource()
-                            .backgroundPollIntervalMillis(backgroundPollingIntervalMillis);
-                } else {
-                    if (pollingIntervalMillis < MIN_POLLING_INTERVAL_MILLIS) {
-                        logger.warn(
-                                "setPollingIntervalMillis: {} was set below the allowed minimum of: {}. Ignoring and using minimum value.",
-                                pollingIntervalMillis, MIN_POLLING_INTERVAL_MILLIS);
-                        pollingIntervalMillis = MIN_POLLING_INTERVAL_MILLIS;
-                    }
-
-                    if (!disableBackgroundUpdating && backgroundPollingIntervalMillis < pollingIntervalMillis) {
-                        logger.warn(
-                                "BackgroundPollingIntervalMillis: {} was set below the foreground polling interval: {}. Ignoring and using minimum value for background polling.",
-                                backgroundPollingIntervalMillis, pollingIntervalMillis);
-                        backgroundPollingIntervalMillis = MIN_BACKGROUND_POLL_INTERVAL_MILLIS;
-                    }
-
-                    if (eventsFlushIntervalMillis == 0) {
-                        // This behavior is retained for historical reasons; the newer configuration
-                        // builder does not modify properties like this that are outside its scope.
-                        eventsFlushIntervalMillis = pollingIntervalMillis;
-                    }
-
-                    dataSourceConfig = Components.pollingDataSource()
-                            .backgroundPollIntervalMillis(backgroundPollingIntervalMillis)
-                            .pollIntervalMillis(pollingIntervalMillis);
-                }
-            }
-
-            if (eventsFlushIntervalMillis == 0) {
-                eventsFlushIntervalMillis = DEFAULT_FLUSH_INTERVAL_MILLIS; // this is a normal occurrence, so don't log a warning about it
-            }
-
-            ComponentConfigurer<EventProcessor> eventsConfig = this.events;
-            if (eventsConfig == null) {
-                // Copy the deprecated properties to the new events configuration builder.
-                EventProcessorBuilder eventsBuilder = Components.sendEvents()
-                        .allAttributesPrivate(allAttributesPrivate)
-                        .capacity(eventsCapacity)
-                        .diagnosticRecordingIntervalMillis(diagnosticRecordingIntervalMillis)
-                        .flushIntervalMillis(eventsFlushIntervalMillis)
-                        .inlineUsers(inlineUsersInEvents);
-                if (privateAttributes != null) {
-                    eventsBuilder.privateAttributes(privateAttributes.toArray(new UserAttribute[privateAttributes.size()]));
-                }
-                eventsConfig = eventsBuilder;
-            }
-
-            return new LDConfig(
-                    mobileKeys,
-                    pollUri,
-                    eventsUri,
-                    streamUri,
-                    dataSourceConfig,
-                    eventsConfig,
-                    eventsCapacity,
-                    eventsFlushIntervalMillis,
->>>>>>> dd2ef74a
                     connectionTimeoutMillis,
                     offline,
                     disableBackgroundUpdating,
