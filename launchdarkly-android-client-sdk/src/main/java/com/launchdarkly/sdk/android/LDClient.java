package com.launchdarkly.sdk.android;

import android.app.Application;

import androidx.annotation.NonNull;
import androidx.annotation.VisibleForTesting;

import com.launchdarkly.logging.LDLogger;
import com.launchdarkly.logging.LogValues;
import com.launchdarkly.sdk.EvaluationDetail;
import com.launchdarkly.sdk.EvaluationReason;
import com.launchdarkly.sdk.LDContext;
import com.launchdarkly.sdk.LDValue;
<<<<<<< HEAD
import com.launchdarkly.sdk.android.subsystems.ClientContext;
import com.launchdarkly.sdk.android.subsystems.PersistentDataStore;
import com.launchdarkly.sdk.internal.events.DefaultEventProcessor;
import com.launchdarkly.sdk.internal.events.DiagnosticStore;
import com.launchdarkly.sdk.internal.events.Event;
import com.launchdarkly.sdk.internal.events.EventsConfiguration;
import com.launchdarkly.sdk.internal.http.HttpProperties;
=======
import com.launchdarkly.sdk.UserAttribute;
import com.launchdarkly.sdk.android.subsystems.ClientContext;
import com.launchdarkly.sdk.android.subsystems.EventProcessor;
>>>>>>> 4d5c8069

import java.io.Closeable;
import java.io.IOException;
import java.util.Collections;
import java.util.HashMap;
import java.util.Map;
import java.util.concurrent.ExecutionException;
import java.util.concurrent.Future;
import java.util.concurrent.TimeUnit;
import java.util.concurrent.TimeoutException;
import java.util.concurrent.atomic.AtomicInteger;

/**
 * Client for accessing LaunchDarkly's Feature Flag system. This class enforces a singleton pattern.
 * The main entry point is the {@link #init(Application, LDConfig, LDContext)} method.
 * <p>
 * Like all client-side LaunchDarkly SDKs, the {@code LDClient} always has a single current
 * {@link LDContext} (evaluation context). You specify this context at initialization time, and you
 * can change it later with {@link LDClient#identify(LDContext)}. All subsequent calls to evaluation
 * methods like {@link LDClient#boolVariation} refer to the flag values for the current context.
 * <p>
 * Normally, the SDK uses the exact context that you have specified in th {@link LDContext}.
 * However, you can also tell the SDK to generate a randomized identifier and use this as the
 * context's {@code key}; see {@link LDConfig.Builder#generateAnonymousKeys(boolean)}.
 */
public class LDClient implements LDClientInterface, Closeable {
    // A map of each LDClient (one per environment), or null if `init` hasn't been called yet.
    // Will only be set once, during initialization, and the map is considered immutable.
    static volatile Map<String, LDClient> instances = null;
    private static volatile PlatformState sharedPlatformState;
    private static volatile TaskExecutor sharedTaskExecutor;
    private static volatile ContextDecorator contextDecorator;

    // A lock to ensure calls to `init()` are serialized.
    static Object initLock = new Object();

    private static volatile LDLogger sharedLogger;

    private final LDConfig config;
<<<<<<< HEAD
    private final ContextDataManager contextDataManager;
    private final DefaultEventProcessor eventProcessor;
=======
    private final DefaultUserManager userManager;
    private final EventProcessor eventProcessor;
>>>>>>> 4d5c8069
    private final ConnectivityManager connectivityManager;
    private final ClientStateImpl clientState;
    private final LDLogger logger;

    /**
     * Initializes the singleton/primary instance. The result is a {@link Future} which
     * will complete once the client has been initialized with the latest feature flag values. For
     * immediate access to the Client (possibly with out of date feature flags), it is safe to ignore
     * the return value of this method, and afterward call {@link #get()}
     * <p>
     * If the client has already been initialized, is configured for offline mode, or the device is
     * not connected to the internet, this method will return a {@link Future} that is
     * already in the completed state.
     *
     * @param application your Android application
     * @param config      configuration used to set up the client
     * @param context     the initial evaluation context; see {@link LDClient} for more information
     *                    about setting the context and optionally requesting a unique key for it
     * @return a {@link Future} which will complete once the client has been initialized
     * @see #init(Application, LDConfig, LDContext, int) 
     */
    public static Future<LDClient> init(@NonNull Application application,
                                        @NonNull LDConfig config,
                                        @NonNull LDContext context) {
        // As this is an externally facing API we should still check these, so we hide the linter
        // warnings

        //noinspection ConstantConditions
        if (application == null) {
            return new LDFailedFuture<>(new LaunchDarklyException("Client initialization requires a valid application"));
        }
        //noinspection ConstantConditions
        if (config == null) {
            return new LDFailedFuture<>(new LaunchDarklyException("Client initialization requires a valid configuration"));
        }
        //noinspection ConstantConditions
        if (context == null || !context.isValid()) {
            return new LDFailedFuture<>(new LaunchDarklyException("Client initialization requires a valid evaluation context ("
                + (context == null ? "was null" : context.getError() + ")")));
        }

        LDLogger logger = initSharedLogger(config);

        final LDAwaitFuture<LDClient> resultFuture = new LDAwaitFuture<>();
        LDClient primaryClient;
        LDContext actualContext;

        // Clear any obsolete polling alarm that might exist; we'll start a new one if appropriate.
        PollingUpdater.stop(application);

        // Acquire the `initLock` to ensure that if `init()` is called multiple times, we will only
        // initialize the client(s) once.
        synchronized (initLock) {
            if (instances != null) {
                logger.warn("LDClient.init() was called more than once! returning primary instance.");
                return new LDSuccessFuture<>(instances.get(LDConfig.primaryEnvironmentName));
            }

            sharedTaskExecutor = new AndroidTaskExecutor(application, logger);
            sharedPlatformState = new AndroidPlatformState(application, sharedTaskExecutor, logger);

            PersistentDataStore store = config.getPersistentDataStore() == null ?
                    new SharedPreferencesPersistentDataStore(application, logger) :
                    config.getPersistentDataStore();
            PersistentDataStoreWrapper persistentData = new PersistentDataStoreWrapper(
                    store,
                    logger
            );
            contextDecorator = new ContextDecorator(persistentData, config.isGenerateAnonymousKeys());

            Migration.migrateWhenNeeded(store, logger);

            actualContext = contextDecorator.decorateContext(context, logger);

            // Create, but don't start, every LDClient instance
            final Map<String, LDClient> newInstances = new HashMap<>();

            LDClient createdPrimaryClient = null;
            for (Map.Entry<String, String> mobileKeys : config.getMobileKeys().entrySet()) {
                String envName = mobileKeys.getKey(), mobileKey = mobileKeys.getValue();
                try {
                    final LDClient instance = new LDClient(
                            sharedPlatformState,
                            sharedTaskExecutor,
                            persistentData.perEnvironmentData(mobileKey),
                            actualContext,
                            config,
                            mobileKey,
                            envName
                    );
                    newInstances.put(envName, instance);
                    if (mobileKey.equals(config.getMobileKey())) {
                        createdPrimaryClient = instance;
                    }
                } catch (LaunchDarklyException e) {
                    resultFuture.setException(e);
<<<<<<< HEAD
                    return resultFuture;
=======
                }
            };

            PollingUpdater.setBackgroundPollingIntervalMillis(config.getBackgroundPollingIntervalMillis());

            user = customizeUser(user);

            // Start up all instances
            for (final LDClient instance : instances.values()) {
                if (instance.connectivityManager.startUp(completeWhenCounterZero)) {
                    instance.eventProcessor.recordIdentifyEvent(user);
>>>>>>> 4d5c8069
                }
            }
            primaryClient = createdPrimaryClient;
            // this indirect way of setting primaryClient is simply to make it easier to reference
            // it within an inner class below, since it is "effectively final"

            instances = newInstances;
        }

        final AtomicInteger initCounter = new AtomicInteger(config.getMobileKeys().size());
        LDUtil.ResultCallback<Void> completeWhenCounterZero = new LDUtil.ResultCallback<Void>() {
            @Override
            public void onSuccess(Void result) {
                if (initCounter.decrementAndGet() == 0) {
                    resultFuture.set(primaryClient);
                }
            }

            @Override
            public void onError(Throwable e) {
                resultFuture.setException(e);
            }
        };

        // Start up all instances
        for (final LDClient instance : instances.values()) {
            if (instance.connectivityManager.startUp(completeWhenCounterZero)) {
                instance.eventProcessor.sendEvent(new Event.Identify(
                        System.currentTimeMillis(),
                        actualContext
                ));
            }
        }

        return resultFuture;
    }

    /**
     * Initializes the singleton instance and blocks for up to <code>startWaitSeconds</code> seconds
     * until the client has been initialized. If the client does not initialize within
     * <code>startWaitSeconds</code> seconds, it is returned anyway and can be used, but may not
     * have fetched the most recent feature flag values.
     *
     * @param application      your Android application
     * @param config           configuration used to set up the client
     * @param context          the initial evaluation context; see {@link LDClient} for more
     *                         information about setting the context and optionally requesting a
     *                         unique key for it
     * @param startWaitSeconds maximum number of seconds to wait for the client to initialize
     * @return the primary LDClient instance
     * @see #init(Application, LDConfig, LDContext) 
     */
    public static LDClient init(Application application, LDConfig config, LDContext context, int startWaitSeconds) {
        initSharedLogger(config);
        getSharedLogger().info("Initializing Client and waiting up to {} for initialization to complete", startWaitSeconds);
        Future<LDClient> initFuture = init(application, config, context);
        try {
            return initFuture.get(startWaitSeconds, TimeUnit.SECONDS);
        } catch (InterruptedException | ExecutionException e) {
            getSharedLogger().error("Exception during Client initialization: {}", LogValues.exceptionSummary(e));
            getSharedLogger().debug(LogValues.exceptionTrace(e));
        } catch (TimeoutException e) {
            getSharedLogger().warn("Client did not successfully initialize within {} seconds. It could be taking longer than expected to start up", startWaitSeconds);
        }
        return instances.get(LDConfig.primaryEnvironmentName);
    }

    /**
     * Returns the {@code LDClient} instance that was previously created with {@link #init(Application, LDConfig, LDContext, int)}
     * or {@link #init(Application, LDConfig, LDContext)}.
     * <p>
     * If you have configured multiple environments, this method returns the instance for the
     * primary environment.
     *
     * @return the singleton instance
     * @throws LaunchDarklyException if {@code init} has not been called
     * @see #getForMobileKey(String) 
     */
    public static LDClient get() throws LaunchDarklyException {
        if (instances == null) {
            getSharedLogger().error("LDClient.get() was called before init()!");
            throw new LaunchDarklyException("LDClient.get() was called before init()!");
        }
        return instances.get(LDConfig.primaryEnvironmentName);
    }

    /**
     * Returns the {@code LDClient} instance that was previously created with {@link #init(Application, LDConfig, LDContext, int)}
     * or {@link #init(Application, LDConfig, LDContext)}, for a specific environment.
     * <p>
     * This method is only relevant if you have configured multiple environments with
     * {@link LDConfig.Builder#secondaryMobileKeys(Map)}.
     * 
     * @return the singleton instance for the environment associated with the given name
     * @param keyName the name you gave to this environment (this must be one of the keys in the
     *                map you passed to {@link LDConfig.Builder#secondaryMobileKeys(Map)})
     * @throws LaunchDarklyException if {@code init} has not been called
     * @see #get()
     */
    @SuppressWarnings("WeakerAccess")
    public static LDClient getForMobileKey(String keyName) throws LaunchDarklyException {
        Map<String, LDClient> instancesNow = instances; // ensures atomicity
        if (instancesNow == null) {
            getSharedLogger().error("LDClient.getForMobileKey() was called before init()!");
            throw new LaunchDarklyException("LDClient.getForMobileKey() was called before init()!");
        }
        if (!(instancesNow.containsKey(keyName))) {
            throw new LaunchDarklyException("LDClient.getForMobileKey() called with invalid keyName");
        }
        return instancesNow.get(keyName);
    }

    @VisibleForTesting
    protected LDClient(
            @NonNull final PlatformState platformState,
            @NonNull final TaskExecutor taskExecutor,
            @NonNull PersistentDataStoreWrapper.PerEnvironmentData environmentStore,
            @NonNull LDContext initialContext,
            @NonNull final LDConfig config,
            @NonNull final String mobileKey,
            @NonNull final String environmentName
    ) throws LaunchDarklyException {
        this.logger = LDLogger.withAdapter(config.getLogAdapter(), config.getLoggerName());
        logger.info("Creating LaunchDarkly client. Version: {}", BuildConfig.VERSION_NAME);
        this.config = config;
<<<<<<< HEAD
        if (mobileKey == null) {
            throw new LaunchDarklyException("Mobile key cannot be null");
        }

        clientState = new ClientStateImpl(config.isOffline());

        ClientContextImpl clientContext = ClientContextImpl.fromConfig(
                config,
                mobileKey,
                environmentName,
                initialContext,
                logger,
                platformState,
                taskExecutor
        );

        FeatureFetcher fetcher = new HttpFeatureFlagFetcher(clientContext, clientState);
        this.contextDataManager = new ContextDataManager(
                clientContext,
                environmentStore,
                config.getMaxCachedContexts()
        );

        EventsConfiguration eventsConfig = EventUtil.makeEventsConfiguration(clientContext);
        eventProcessor = new DefaultEventProcessor(
                eventsConfig,
                EventUtil.makeEventsTaskExecutor(),
                Thread.NORM_PRIORITY, // note, we may want to make this configurable as it is in java-server-sdk
                logger
        );

        connectivityManager = new ConnectivityManager(
                clientContext,
                clientState,
                eventProcessor,
                contextDataManager,
                fetcher,
                environmentStore
        );
=======
        this.application = application;
        String sdkKey = config.getMobileKeys().get(environmentName);
        FeatureFetcher fetcher = HttpFeatureFlagFetcher.newInstance(application, config, environmentName, logger);
        OkHttpClient sharedEventClient = makeSharedEventClient();
        if (config.getDiagnosticOptOut()) {
            this.diagnosticStore = null;
            this.diagnosticEventProcessor = null;
        } else {
            this.diagnosticStore = new DiagnosticStore(application, sdkKey);
            this.diagnosticEventProcessor = new DiagnosticEventProcessor(config, environmentName, diagnosticStore, application,
                    sharedEventClient, logger);
        }
        this.userManager = DefaultUserManager.newInstance(application, fetcher, environmentName, sdkKey, config.getMaxCachedUsers(),
                logger);

        ClientContext clientContext = ClientContextImpl.fromConfig(
                application,
                config,
                sdkKey,
                environmentName,
                diagnosticStore,
                sharedEventClient,
                userManager.getSummaryEventStore(),
                logger
        );
        eventProcessor = config.events.build(clientContext);
        connectivityManager = new ConnectivityManager(application, config, eventProcessor, userManager, environmentName,
                diagnosticEventProcessor, diagnosticStore, logger);

        if (Build.VERSION.SDK_INT >= Build.VERSION_CODES.N) {
            connectivityReceiver = new ConnectivityReceiver();
            IntentFilter filter = new IntentFilter(ConnectivityReceiver.CONNECTIVITY_CHANGE);
            application.registerReceiver(connectivityReceiver, filter);
        }
    }

    private OkHttpClient makeSharedEventClient() {
        return new OkHttpClient.Builder()
                .connectionPool(new ConnectionPool(1, config.getEventsFlushIntervalMillis() * 2, TimeUnit.MILLISECONDS))
                .connectTimeout(config.getConnectionTimeoutMillis(), TimeUnit.MILLISECONDS)
                .retryOnConnectionFailure(true)
                .build();
>>>>>>> 4d5c8069
    }

    @Override
    public void trackMetric(String eventName, LDValue data, double metricValue) {
        trackInternal(eventName, data, metricValue);
    }
    
    @Override
    public void trackData(String eventName, LDValue data) {
        trackInternal(eventName, data, null);
    }

    @Override
    public void track(String eventName) {
        trackInternal(eventName, null, null);
    }

    private void trackInternal(String eventName, LDValue data, Double metricValue) {
<<<<<<< HEAD
        eventProcessor.sendEvent(new Event.Custom(
                System.currentTimeMillis(),
                eventName,
                contextDataManager.getCurrentContext(),
                data,
                metricValue
        ));
=======
        eventProcessor.recordCustomEvent(userManager.getCurrentUser(), eventName, data, metricValue);
>>>>>>> 4d5c8069
    }

    @Override
    public Future<Void> identify(LDContext context) {
        if (context == null) {
            return new LDFailedFuture<>(new LaunchDarklyException("Context cannot be null"));
        }
        if (!context.isValid()) {
            logger.warn("identify() was called with an invalid context: {}", context.getError());
            return new LDFailedFuture<>(new LaunchDarklyException("Invalid context: " + context.getError()));
        }
        return identifyInstances(contextDecorator.decorateContext(context, getSharedLogger()));
    }

    private @NonNull Map<String, LDClient> getInstancesIfTheyIncludeThisClient() {
        // Using this method ensures that 1. we are operating on an atomic snapshot of the
        // instances (in the unlikely case that they get closed & recreated right around now) and
        // 2. we do *not* operate on these instances if the current client is not one of them (i.e.
        // if it's already been closed). This method is guaranteed never to return null.
        Map<String, LDClient> ret = instances;
        if (ret != null) {
            for (LDClient c: ret.values()) {
                if (c == this) {
                    return ret;
                }
            }
        }
        return Collections.emptyMap();
    }

    private void identifyInternal(@NonNull LDContext context,
                                  LDUtil.ResultCallback<Void> onCompleteListener) {
<<<<<<< HEAD
        contextDataManager.setCurrentContext(context);
        connectivityManager.reloadData(onCompleteListener);
        eventProcessor.sendEvent(new Event.Identify(System.currentTimeMillis(), context));
=======
        if (!config.isAutoAliasingOptOut()) {
            LDUser previousUser = userManager.getCurrentUser();
            if (Event.userContextKind(previousUser).equals("anonymousUser") && Event.userContextKind(user).equals("user")) {
                eventProcessor.recordAliasEvent(user, previousUser);
            }
        }
        userManager.setCurrentUser(user);
        connectivityManager.reloadUser(onCompleteListener);
        eventProcessor.recordIdentifyEvent(user);
>>>>>>> 4d5c8069
    }

    private Future<Void> identifyInstances(@NonNull LDContext context) {
        final LDAwaitFuture<Void> resultFuture = new LDAwaitFuture<>();
        final Map<String, LDClient> instancesNow = getInstancesIfTheyIncludeThisClient();
        final AtomicInteger identifyCounter = new AtomicInteger(instancesNow.size());
        LDUtil.ResultCallback<Void> completeWhenCounterZero = new LDUtil.ResultCallback<Void>() {
            @Override
            public void onSuccess(Void result) {
                if (identifyCounter.decrementAndGet() == 0) {
                    resultFuture.set(null);
                }
            }

            @Override
            public void onError(Throwable e) {
                resultFuture.setException(e);
            }
        };

        for (LDClient client : instancesNow.values()) {
            client.identifyInternal(context, completeWhenCounterZero);
        }

        return resultFuture;
    }

    @Override
    public Map<String, LDValue> allFlags() {
        EnvironmentData allData = contextDataManager.getAllNonDeleted();
        HashMap<String, LDValue> flagValues = new HashMap<>();
        for (Flag flag: allData.values()) {
            flagValues.put(flag.getKey(), flag.getValue());
        }
        return flagValues;
    }

    @Override
    public boolean boolVariation(@NonNull String key, boolean defaultValue) {
        return variationDetailInternal(key, LDValue.of(defaultValue), true, false).getValue().booleanValue();
    }

    @Override
    public EvaluationDetail<Boolean> boolVariationDetail(@NonNull String key, boolean defaultValue) {
        return convertDetailType(variationDetailInternal(key, LDValue.of(defaultValue), true, true), LDValue.Convert.Boolean);
    }

    @Override
    public int intVariation(@NonNull String key, int defaultValue) {
        return variationDetailInternal(key, LDValue.of(defaultValue), true, false).getValue().intValue();
    }

    @Override
    public EvaluationDetail<Integer> intVariationDetail(@NonNull String key, int defaultValue) {
        return convertDetailType(variationDetailInternal(key, LDValue.of(defaultValue), true, true), LDValue.Convert.Integer);
    }

    @Override
    public double doubleVariation(String flagKey, double defaultValue) {
        return variationDetailInternal(flagKey, LDValue.of(defaultValue), true, false).getValue().doubleValue();
    }

    @Override
    public EvaluationDetail<Double> doubleVariationDetail(String flagKey, double defaultValue) {
        return convertDetailType(variationDetailInternal(flagKey, LDValue.of(defaultValue), true, true), LDValue.Convert.Double);
    }

    @Override
    public String stringVariation(@NonNull String key, String defaultValue) {
        return variationDetailInternal(key, LDValue.of(defaultValue), true, false).getValue().stringValue();
    }

    @Override
    public EvaluationDetail<String> stringVariationDetail(@NonNull String key, String defaultValue) {
        return convertDetailType(variationDetailInternal(key, LDValue.of(defaultValue), true, true), LDValue.Convert.String);
    }

    @Override
    public LDValue jsonValueVariation(@NonNull String key, LDValue defaultValue) {
        return variationDetailInternal(key, LDValue.normalize(defaultValue), false, false).getValue();
    }

    @Override
    public EvaluationDetail<LDValue> jsonValueVariationDetail(@NonNull String key, LDValue defaultValue) {
        return variationDetailInternal(key, LDValue.normalize(defaultValue), false, true);
    }

    private <T> EvaluationDetail<T> convertDetailType(EvaluationDetail<LDValue> detail, LDValue.Converter<T> converter) {
        return EvaluationDetail.fromValue(converter.toType(detail.getValue()), detail.getVariationIndex(), detail.getReason());
    }

    private EvaluationDetail<LDValue> variationDetailInternal(@NonNull String key, @NonNull LDValue defaultValue, boolean checkType, boolean needsReason) {
        Flag flag = contextDataManager.getNonDeletedFlag(key); // returns null for nonexistent *or* deleted flag
        EvaluationDetail<LDValue> result;
        LDValue value = defaultValue;

        if (flag == null) {
            logger.info("Unknown feature flag \"{}\"; returning default value", key);
            sendFlagRequestEvent(key, null, defaultValue, defaultValue, null);
            result = EvaluationDetail.fromValue(defaultValue, EvaluationDetail.NO_VARIATION, EvaluationReason.error(EvaluationReason.ErrorKind.FLAG_NOT_FOUND));
        } else {
            value = flag.getValue();
            int variation = flag.getVariation() == null ? EvaluationDetail.NO_VARIATION : flag.getVariation();
            if (value.isNull()) {
                logger.warn("Feature flag \"{}\" retrieved with no value; returning default value", key);
                value = defaultValue;
                result = EvaluationDetail.fromValue(defaultValue, variation, flag.getReason());
            } else if (checkType && !defaultValue.isNull() && value.getType() != defaultValue.getType()) {
                logger.warn("Feature flag \"{}\" with type {} retrieved as {}; returning default value", key, value.getType(), defaultValue.getType());
                value = defaultValue;
                result = EvaluationDetail.fromValue(defaultValue, EvaluationDetail.NO_VARIATION, EvaluationReason.error(EvaluationReason.ErrorKind.WRONG_TYPE));
            } else {
                result = EvaluationDetail.fromValue(value, variation, flag.getReason());
            }
            eventProcessor.recordEvaluationEvent(
                    userManager.getCurrentUser(),
                    key,
                    flag.getVersionForEvents(),
                    flag.getVariation() == null ? -1 : flag.getVariation().intValue(),
                    value,
                    flag.isTrackReason() | needsReason ? result.getReason() : null,
                    defaultValue,
                    flag.isTrackEvents(),
                    flag.getDebugEventsUntilDate()
            );
        }

        logger.debug("returning variation: {} flagKey: {} context key: {}", result, key,
                contextDataManager.getCurrentContext().getKey());
        return result;
    }

    /**
     * Closes the client. This should only be called at the end of a client's lifecycle.
     *
     * @throws IOException declared by the Closeable interface, but will not be thrown by the client
     */
    @Override
    public void close() throws IOException {
        closeInstances();

        synchronized (initLock) {
            sharedTaskExecutor.close();
            sharedTaskExecutor = null;
            sharedPlatformState.close();
            sharedPlatformState = null;
        }
    }

    private void closeInternal() {
        connectivityManager.shutdown();
        try {
            eventProcessor.close();
<<<<<<< HEAD
        } catch (Exception e) {}
=======
        } catch (IOException e) {
            LDUtil.logExceptionAtWarnLevel(logger, e, "Unexpected exception from closing event processor");
        }
        
        if (connectivityReceiver != null) {
            application.unregisterReceiver(connectivityReceiver);
            connectivityReceiver = null;
        }
>>>>>>> 4d5c8069
    }

    private void closeInstances() {
        Iterable<LDClient> oldClients;
        synchronized (initLock) {
            oldClients = getInstancesIfTheyIncludeThisClient().values();
            instances = null;
        }
        for (LDClient client : oldClients) {
            client.closeInternal();
        }
        sharedLogger = null;
    }

    @Override
    public void flush() {
        for (LDClient client : getInstancesIfTheyIncludeThisClient().values()) {
           client.flushInternal();
        }
    }

    private void flushInternal() {
        eventProcessor.flushAsync();
    }

    @VisibleForTesting
    void blockingFlush() {
        eventProcessor.flushBlocking();
    }

    @Override
    public boolean isInitialized() {
        return clientState.isForcedOffline() || connectivityManager.isInitialized();
    }

    @Override
    public boolean isOffline() {
        return clientState.isForcedOffline();
    }

    @Override
    public void setOffline() {
        for (LDClient client : getInstancesIfTheyIncludeThisClient().values()) {
            client.setOfflineInternal();
        }
    }

    private void setOfflineInternal() {
        connectivityManager.setOffline();
    }

    @Override
    public void setOnline() {
        for (LDClient client : getInstancesIfTheyIncludeThisClient().values()) {
            client.setOnlineStatusInternal();
        }
    }

    private void setOnlineStatusInternal() {
        connectivityManager.setOnline();
    }

    @Override
    public void registerFeatureFlagListener(String flagKey, FeatureFlagChangeListener listener) {
        contextDataManager.registerListener(flagKey, listener);
    }

    @Override
    public void unregisterFeatureFlagListener(String flagKey, FeatureFlagChangeListener listener) {
        contextDataManager.unregisterListener(flagKey, listener);
    }

    @Override
    public boolean isDisableBackgroundPolling() {
        return config.isDisableBackgroundPolling();
    }

    public ConnectionInformation getConnectionInformation() {
        return connectivityManager.getConnectionInformation();
    }

    public void registerStatusListener(LDStatusListener statusListener) {
        connectivityManager.registerStatusListener(statusListener);
    }

    public void unregisterStatusListener(LDStatusListener statusListener) {
        connectivityManager.unregisterStatusListener(statusListener);
    }

    public void registerAllFlagsListener(LDAllFlagsListener allFlagsListener) {
        contextDataManager.registerAllFlagsListener(allFlagsListener);
    }

    public void unregisterAllFlagsListener(LDAllFlagsListener allFlagsListener) {
<<<<<<< HEAD
        contextDataManager.unregisterAllFlagsListener(allFlagsListener);
=======
        userManager.unregisterAllFlagsListener(allFlagsListener);
    }

    /**
     * Alias associates two users for analytics purposes.
     *
     * @param user The first user
     * @param previousUser The second user
     */
    public void alias(LDUser user, LDUser previousUser) {
        eventProcessor.recordAliasEvent(customizeUser(user), customizeUser(previousUser));
    }

    private void triggerPoll() {
        connectivityManager.triggerPoll();
    }

    void updateListenersConnectionModeChanged(final ConnectionInformation connectionInformation) {
        synchronized (connectionFailureListeners) {
            Iterator<WeakReference<LDStatusListener>> iter = connectionFailureListeners.iterator();
            while (iter.hasNext()) {
                final LDStatusListener mListener = iter.next().get();
                if (mListener == null) {
                    iter.remove();
                } else {
                    executor.submit(() -> mListener.onConnectionModeChanged(connectionInformation));
                }
            }
        }
    }

    void updateListenersOnFailure(final LDFailure ldFailure) {
        synchronized (connectionFailureListeners) {
            Iterator<WeakReference<LDStatusListener>> iter = connectionFailureListeners.iterator();
            while (iter.hasNext()) {
                final LDStatusListener mListener = iter.next().get();
                if (mListener == null) {
                    iter.remove();
                } else {
                    executor.submit(() -> mListener.onInternalFailure(ldFailure));
                }
            }
        }
>>>>>>> 4d5c8069
    }

    @Override
    public String getVersion() {
        return BuildConfig.VERSION_NAME;
    }

<<<<<<< HEAD
    private void sendFlagRequestEvent(String flagKey, Flag flag, LDValue value, LDValue defaultValue, EvaluationReason reason) {
        eventProcessor.sendEvent(new Event.FeatureRequest(
                System.currentTimeMillis(),
                flagKey,
                contextDataManager.getCurrentContext(),
                flag == null ? -1 : flag.getVersionForEvents(),
                flag == null || flag.getVariation() == null ? -1 : flag.getVariation().intValue(),
                value,
                defaultValue,
                reason, // TODO
                null,
                flag != null && flag.isTrackEvents(),
                flag == null ? null : flag.getDebugEventsUntilDate(),
                false
        ));
    }

    private static LDLogger initSharedLogger(LDConfig config) {
=======
    static String getInstanceId() {
        return instanceId;
    }

    private void onNetworkConnectivityChange(boolean connectedToInternet) {
        connectivityManager.onNetworkConnectivityChange(connectedToInternet);
    }

    /**
     * Updates the internal representation of a summary event, either adding a new field or updating the existing count.
     * Nothing is sent to the server.
     *
     * @param flagKey      The flagKey that will be updated
     * @param flag         The stored flag used in the evaluation of the flagKey
     * @param result       The value that was returned in the evaluation of the flagKey
     * @param defaultValue The default value used in the evaluation of the flagKey
     */
    private void updateSummaryEvents(String flagKey, Flag flag, LDValue result, LDValue defaultValue) {
        result = LDValue.normalize(result);
        defaultValue = LDValue.normalize(defaultValue);
        Integer version = flag == null ? null : flag.getVersionForEvents();
        Integer variation = flag == null ? null : flag.getVariation();
        userManager.getSummaryEventStore().addOrUpdateEvent(flagKey, result, defaultValue, version, variation);
    }

    static void triggerPollInstances() {
        if (instances == null) {
            getSharedLogger().warn("Cannot perform poll when LDClient has not been initialized!");
            return;
        }
        for (LDClient instance : instances.values()) {
            instance.triggerPoll();
        }
    }

    static void onNetworkConnectivityChangeInstances(boolean network) {
        if (instances == null) {
            getSharedLogger().error("Tried to update LDClients with network connectivity status, but LDClient has not yet been initialized.");
            return;
        }
        for (LDClient instance : instances.values()) {
            instance.onNetworkConnectivityChange(network);
        }
    }

    private static void initSharedLogger(LDConfig config) {
>>>>>>> 4d5c8069
        synchronized (initLock) {
            // We initialize the shared logger lazily because, until the first time init() is called, because
            // we don't know what the log adapter should be until there's a configuration.
            if (sharedLogger == null) {
                sharedLogger = LDLogger.withAdapter(config.getLogAdapter(), config.getLoggerName());
            }
            return sharedLogger;
        }
    }

    static LDLogger getSharedLogger() {
        LDLogger logger = sharedLogger;
        if (logger != null) {
            return logger;
        }
        return LDLogger.none();
    }
}<|MERGE_RESOLUTION|>--- conflicted
+++ resolved
@@ -11,19 +11,8 @@
 import com.launchdarkly.sdk.EvaluationReason;
 import com.launchdarkly.sdk.LDContext;
 import com.launchdarkly.sdk.LDValue;
-<<<<<<< HEAD
-import com.launchdarkly.sdk.android.subsystems.ClientContext;
+import com.launchdarkly.sdk.android.subsystems.EventProcessor;
 import com.launchdarkly.sdk.android.subsystems.PersistentDataStore;
-import com.launchdarkly.sdk.internal.events.DefaultEventProcessor;
-import com.launchdarkly.sdk.internal.events.DiagnosticStore;
-import com.launchdarkly.sdk.internal.events.Event;
-import com.launchdarkly.sdk.internal.events.EventsConfiguration;
-import com.launchdarkly.sdk.internal.http.HttpProperties;
-=======
-import com.launchdarkly.sdk.UserAttribute;
-import com.launchdarkly.sdk.android.subsystems.ClientContext;
-import com.launchdarkly.sdk.android.subsystems.EventProcessor;
->>>>>>> 4d5c8069
 
 import java.io.Closeable;
 import java.io.IOException;
@@ -63,13 +52,8 @@
     private static volatile LDLogger sharedLogger;
 
     private final LDConfig config;
-<<<<<<< HEAD
     private final ContextDataManager contextDataManager;
-    private final DefaultEventProcessor eventProcessor;
-=======
-    private final DefaultUserManager userManager;
     private final EventProcessor eventProcessor;
->>>>>>> 4d5c8069
     private final ConnectivityManager connectivityManager;
     private final ClientStateImpl clientState;
     private final LDLogger logger;
@@ -117,9 +101,6 @@
         LDClient primaryClient;
         LDContext actualContext;
 
-        // Clear any obsolete polling alarm that might exist; we'll start a new one if appropriate.
-        PollingUpdater.stop(application);
-
         // Acquire the `initLock` to ensure that if `init()` is called multiple times, we will only
         // initialize the client(s) once.
         synchronized (initLock) {
@@ -166,23 +147,9 @@
                     }
                 } catch (LaunchDarklyException e) {
                     resultFuture.setException(e);
-<<<<<<< HEAD
                     return resultFuture;
-=======
                 }
             };
-
-            PollingUpdater.setBackgroundPollingIntervalMillis(config.getBackgroundPollingIntervalMillis());
-
-            user = customizeUser(user);
-
-            // Start up all instances
-            for (final LDClient instance : instances.values()) {
-                if (instance.connectivityManager.startUp(completeWhenCounterZero)) {
-                    instance.eventProcessor.recordIdentifyEvent(user);
->>>>>>> 4d5c8069
-                }
-            }
             primaryClient = createdPrimaryClient;
             // this indirect way of setting primaryClient is simply to make it easier to reference
             // it within an inner class below, since it is "effectively final"
@@ -208,10 +175,7 @@
         // Start up all instances
         for (final LDClient instance : instances.values()) {
             if (instance.connectivityManager.startUp(completeWhenCounterZero)) {
-                instance.eventProcessor.sendEvent(new Event.Identify(
-                        System.currentTimeMillis(),
-                        actualContext
-                ));
+                instance.eventProcessor.recordIdentifyEvent(actualContext);
             }
         }
 
@@ -306,7 +270,6 @@
         this.logger = LDLogger.withAdapter(config.getLogAdapter(), config.getLoggerName());
         logger.info("Creating LaunchDarkly client. Version: {}", BuildConfig.VERSION_NAME);
         this.config = config;
-<<<<<<< HEAD
         if (mobileKey == null) {
             throw new LaunchDarklyException("Mobile key cannot be null");
         }
@@ -330,13 +293,7 @@
                 config.getMaxCachedContexts()
         );
 
-        EventsConfiguration eventsConfig = EventUtil.makeEventsConfiguration(clientContext);
-        eventProcessor = new DefaultEventProcessor(
-                eventsConfig,
-                EventUtil.makeEventsTaskExecutor(),
-                Thread.NORM_PRIORITY, // note, we may want to make this configurable as it is in java-server-sdk
-                logger
-        );
+        eventProcessor = config.events.build(clientContext);
 
         connectivityManager = new ConnectivityManager(
                 clientContext,
@@ -346,50 +303,6 @@
                 fetcher,
                 environmentStore
         );
-=======
-        this.application = application;
-        String sdkKey = config.getMobileKeys().get(environmentName);
-        FeatureFetcher fetcher = HttpFeatureFlagFetcher.newInstance(application, config, environmentName, logger);
-        OkHttpClient sharedEventClient = makeSharedEventClient();
-        if (config.getDiagnosticOptOut()) {
-            this.diagnosticStore = null;
-            this.diagnosticEventProcessor = null;
-        } else {
-            this.diagnosticStore = new DiagnosticStore(application, sdkKey);
-            this.diagnosticEventProcessor = new DiagnosticEventProcessor(config, environmentName, diagnosticStore, application,
-                    sharedEventClient, logger);
-        }
-        this.userManager = DefaultUserManager.newInstance(application, fetcher, environmentName, sdkKey, config.getMaxCachedUsers(),
-                logger);
-
-        ClientContext clientContext = ClientContextImpl.fromConfig(
-                application,
-                config,
-                sdkKey,
-                environmentName,
-                diagnosticStore,
-                sharedEventClient,
-                userManager.getSummaryEventStore(),
-                logger
-        );
-        eventProcessor = config.events.build(clientContext);
-        connectivityManager = new ConnectivityManager(application, config, eventProcessor, userManager, environmentName,
-                diagnosticEventProcessor, diagnosticStore, logger);
-
-        if (Build.VERSION.SDK_INT >= Build.VERSION_CODES.N) {
-            connectivityReceiver = new ConnectivityReceiver();
-            IntentFilter filter = new IntentFilter(ConnectivityReceiver.CONNECTIVITY_CHANGE);
-            application.registerReceiver(connectivityReceiver, filter);
-        }
-    }
-
-    private OkHttpClient makeSharedEventClient() {
-        return new OkHttpClient.Builder()
-                .connectionPool(new ConnectionPool(1, config.getEventsFlushIntervalMillis() * 2, TimeUnit.MILLISECONDS))
-                .connectTimeout(config.getConnectionTimeoutMillis(), TimeUnit.MILLISECONDS)
-                .retryOnConnectionFailure(true)
-                .build();
->>>>>>> 4d5c8069
     }
 
     @Override
@@ -408,17 +321,8 @@
     }
 
     private void trackInternal(String eventName, LDValue data, Double metricValue) {
-<<<<<<< HEAD
-        eventProcessor.sendEvent(new Event.Custom(
-                System.currentTimeMillis(),
-                eventName,
-                contextDataManager.getCurrentContext(),
-                data,
-                metricValue
-        ));
-=======
-        eventProcessor.recordCustomEvent(userManager.getCurrentUser(), eventName, data, metricValue);
->>>>>>> 4d5c8069
+        eventProcessor.recordCustomEvent(contextDataManager.getCurrentContext(), eventName,
+                data, metricValue);
     }
 
     @Override
@@ -451,21 +355,9 @@
 
     private void identifyInternal(@NonNull LDContext context,
                                   LDUtil.ResultCallback<Void> onCompleteListener) {
-<<<<<<< HEAD
         contextDataManager.setCurrentContext(context);
         connectivityManager.reloadData(onCompleteListener);
-        eventProcessor.sendEvent(new Event.Identify(System.currentTimeMillis(), context));
-=======
-        if (!config.isAutoAliasingOptOut()) {
-            LDUser previousUser = userManager.getCurrentUser();
-            if (Event.userContextKind(previousUser).equals("anonymousUser") && Event.userContextKind(user).equals("user")) {
-                eventProcessor.recordAliasEvent(user, previousUser);
-            }
-        }
-        userManager.setCurrentUser(user);
-        connectivityManager.reloadUser(onCompleteListener);
-        eventProcessor.recordIdentifyEvent(user);
->>>>>>> 4d5c8069
+        eventProcessor.recordIdentifyEvent(context);
     }
 
     private Future<Void> identifyInstances(@NonNull LDContext context) {
@@ -564,7 +456,9 @@
 
         if (flag == null) {
             logger.info("Unknown feature flag \"{}\"; returning default value", key);
-            sendFlagRequestEvent(key, null, defaultValue, defaultValue, null);
+            eventProcessor.recordEvaluationEvent(contextDataManager.getCurrentContext(), key,
+                    EventProcessor.NO_VERSION, EvaluationDetail.NO_VARIATION, defaultValue,
+                    null, defaultValue, false, null);
             result = EvaluationDetail.fromValue(defaultValue, EvaluationDetail.NO_VARIATION, EvaluationReason.error(EvaluationReason.ErrorKind.FLAG_NOT_FOUND));
         } else {
             value = flag.getValue();
@@ -581,7 +475,7 @@
                 result = EvaluationDetail.fromValue(value, variation, flag.getReason());
             }
             eventProcessor.recordEvaluationEvent(
-                    userManager.getCurrentUser(),
+                    contextDataManager.getCurrentContext(),
                     key,
                     flag.getVersionForEvents(),
                     flag.getVariation() == null ? -1 : flag.getVariation().intValue(),
@@ -619,18 +513,9 @@
         connectivityManager.shutdown();
         try {
             eventProcessor.close();
-<<<<<<< HEAD
-        } catch (Exception e) {}
-=======
         } catch (IOException e) {
             LDUtil.logExceptionAtWarnLevel(logger, e, "Unexpected exception from closing event processor");
         }
-        
-        if (connectivityReceiver != null) {
-            application.unregisterReceiver(connectivityReceiver);
-            connectivityReceiver = null;
-        }
->>>>>>> 4d5c8069
     }
 
     private void closeInstances() {
@@ -653,12 +538,12 @@
     }
 
     private void flushInternal() {
-        eventProcessor.flushAsync();
+        eventProcessor.flush();
     }
 
     @VisibleForTesting
     void blockingFlush() {
-        eventProcessor.flushBlocking();
+        eventProcessor.blockingFlush();
     }
 
     @Override
@@ -725,53 +610,7 @@
     }
 
     public void unregisterAllFlagsListener(LDAllFlagsListener allFlagsListener) {
-<<<<<<< HEAD
         contextDataManager.unregisterAllFlagsListener(allFlagsListener);
-=======
-        userManager.unregisterAllFlagsListener(allFlagsListener);
-    }
-
-    /**
-     * Alias associates two users for analytics purposes.
-     *
-     * @param user The first user
-     * @param previousUser The second user
-     */
-    public void alias(LDUser user, LDUser previousUser) {
-        eventProcessor.recordAliasEvent(customizeUser(user), customizeUser(previousUser));
-    }
-
-    private void triggerPoll() {
-        connectivityManager.triggerPoll();
-    }
-
-    void updateListenersConnectionModeChanged(final ConnectionInformation connectionInformation) {
-        synchronized (connectionFailureListeners) {
-            Iterator<WeakReference<LDStatusListener>> iter = connectionFailureListeners.iterator();
-            while (iter.hasNext()) {
-                final LDStatusListener mListener = iter.next().get();
-                if (mListener == null) {
-                    iter.remove();
-                } else {
-                    executor.submit(() -> mListener.onConnectionModeChanged(connectionInformation));
-                }
-            }
-        }
-    }
-
-    void updateListenersOnFailure(final LDFailure ldFailure) {
-        synchronized (connectionFailureListeners) {
-            Iterator<WeakReference<LDStatusListener>> iter = connectionFailureListeners.iterator();
-            while (iter.hasNext()) {
-                final LDStatusListener mListener = iter.next().get();
-                if (mListener == null) {
-                    iter.remove();
-                } else {
-                    executor.submit(() -> mListener.onInternalFailure(ldFailure));
-                }
-            }
-        }
->>>>>>> 4d5c8069
     }
 
     @Override
@@ -779,73 +618,7 @@
         return BuildConfig.VERSION_NAME;
     }
 
-<<<<<<< HEAD
-    private void sendFlagRequestEvent(String flagKey, Flag flag, LDValue value, LDValue defaultValue, EvaluationReason reason) {
-        eventProcessor.sendEvent(new Event.FeatureRequest(
-                System.currentTimeMillis(),
-                flagKey,
-                contextDataManager.getCurrentContext(),
-                flag == null ? -1 : flag.getVersionForEvents(),
-                flag == null || flag.getVariation() == null ? -1 : flag.getVariation().intValue(),
-                value,
-                defaultValue,
-                reason, // TODO
-                null,
-                flag != null && flag.isTrackEvents(),
-                flag == null ? null : flag.getDebugEventsUntilDate(),
-                false
-        ));
-    }
-
     private static LDLogger initSharedLogger(LDConfig config) {
-=======
-    static String getInstanceId() {
-        return instanceId;
-    }
-
-    private void onNetworkConnectivityChange(boolean connectedToInternet) {
-        connectivityManager.onNetworkConnectivityChange(connectedToInternet);
-    }
-
-    /**
-     * Updates the internal representation of a summary event, either adding a new field or updating the existing count.
-     * Nothing is sent to the server.
-     *
-     * @param flagKey      The flagKey that will be updated
-     * @param flag         The stored flag used in the evaluation of the flagKey
-     * @param result       The value that was returned in the evaluation of the flagKey
-     * @param defaultValue The default value used in the evaluation of the flagKey
-     */
-    private void updateSummaryEvents(String flagKey, Flag flag, LDValue result, LDValue defaultValue) {
-        result = LDValue.normalize(result);
-        defaultValue = LDValue.normalize(defaultValue);
-        Integer version = flag == null ? null : flag.getVersionForEvents();
-        Integer variation = flag == null ? null : flag.getVariation();
-        userManager.getSummaryEventStore().addOrUpdateEvent(flagKey, result, defaultValue, version, variation);
-    }
-
-    static void triggerPollInstances() {
-        if (instances == null) {
-            getSharedLogger().warn("Cannot perform poll when LDClient has not been initialized!");
-            return;
-        }
-        for (LDClient instance : instances.values()) {
-            instance.triggerPoll();
-        }
-    }
-
-    static void onNetworkConnectivityChangeInstances(boolean network) {
-        if (instances == null) {
-            getSharedLogger().error("Tried to update LDClients with network connectivity status, but LDClient has not yet been initialized.");
-            return;
-        }
-        for (LDClient instance : instances.values()) {
-            instance.onNetworkConnectivityChange(network);
-        }
-    }
-
-    private static void initSharedLogger(LDConfig config) {
->>>>>>> 4d5c8069
         synchronized (initLock) {
             // We initialize the shared logger lazily because, until the first time init() is called, because
             // we don't know what the log adapter should be until there's a configuration.
