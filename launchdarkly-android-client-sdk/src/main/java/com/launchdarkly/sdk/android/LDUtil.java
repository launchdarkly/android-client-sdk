package com.launchdarkly.sdk.android;

import android.util.Base64;

import com.launchdarkly.logging.LDLogger;
import com.launchdarkly.logging.LogValues;
<<<<<<< HEAD
import com.launchdarkly.sdk.LDContext;
import com.launchdarkly.sdk.android.subsystems.ClientContext;
import com.launchdarkly.sdk.internal.http.HeadersTransformer;
import com.launchdarkly.sdk.internal.http.HttpProperties;
import com.launchdarkly.sdk.json.JsonSerialization;

import java.nio.charset.Charset;
import java.security.MessageDigest;
import java.security.NoSuchAlgorithmException;
=======
import com.launchdarkly.sdk.LDUser;
import com.launchdarkly.sdk.LDValue;
import com.launchdarkly.sdk.UserAttribute;
import com.launchdarkly.sdk.android.subsystems.HttpConfiguration;

import java.io.IOException;
>>>>>>> 6c5be69c
import java.util.Arrays;
import java.util.HashMap;
import java.util.Map;

import okhttp3.Headers;

class LDUtil {
<<<<<<< HEAD
    static <T> void safeCallbackSuccess(ResultCallback<T> listener, T result) {
        if (listener != null) {
            listener.onSuccess(result);
        }
=======
    static final String AUTH_SCHEME = "api_key ";
    static final String USER_AGENT_HEADER_VALUE = "AndroidClient/" + BuildConfig.VERSION_NAME;

    static Headers makeRequestHeaders(
            @NonNull HttpConfiguration httpConfig,
            Map<String, String> additionalHeaders
    ) {
        HashMap<String, String> baseHeaders = new HashMap<>();
        for (Map.Entry<String, String> kv: httpConfig.getDefaultHeaders()) {
            baseHeaders.put(kv.getKey(), kv.getValue());
        }

        if (additionalHeaders != null) {
            baseHeaders.putAll(additionalHeaders);
        }

        if (httpConfig.getHeaderTransform() != null) {
            httpConfig.getHeaderTransform().updateHeaders(baseHeaders);
        }

        return Headers.of(baseHeaders);
>>>>>>> 6c5be69c
    }

    static void safeCallbackError(ResultCallback<?> listener, Throwable e) {
        if (listener != null) {
            listener.onError(e);
        }
    }

    static String urlSafeBase64Hash(String input) {
        try {
            MessageDigest messageDigest = MessageDigest.getInstance("SHA-256");
            byte[] hash = messageDigest.digest(input.getBytes(Charset.forName("UTF-8")));
            return Base64.encodeToString(hash, Base64.URL_SAFE + Base64.NO_WRAP);
        } catch (NoSuchAlgorithmException e) {
            throw new RuntimeException(e); // shouldn't be possible; SHA-256 is built in
        }
    }

    static String base64Url(final LDContext context) {
        return Base64.encodeToString(JsonSerialization.serialize(context).getBytes(),
                Base64.URL_SAFE + Base64.NO_WRAP);
    }

    static HttpProperties makeHttpProperties(ClientContext clientContext) {
        LDConfig config = clientContext.getConfig();
        String mobileKey = clientContext.getMobileKey();
        HashMap<String, String> baseHeaders = new HashMap<>();
        baseHeaders.put("User-Agent", LDConfig.USER_AGENT_HEADER_VALUE);
        if (mobileKey != null) {
            baseHeaders.put("Authorization", LDConfig.AUTH_SCHEME + mobileKey);
        }
        if (config.getWrapperName() != null) {
            String wrapperVersion = "";
            if (config.getWrapperVersion() != null) {
                wrapperVersion = "/" + config.getWrapperVersion();
            }
            baseHeaders.put("X-LaunchDarkly-Wrapper", config.getWrapperName() + wrapperVersion);
        }
        HeadersTransformer headersTransformer = null;
        if (config.getHeaderTransform() != null) {
            headersTransformer = new HeadersTransformer() {
                @Override
                public void updateHeaders(Map<String, String> headers) {
                    config.getHeaderTransform().updateHeaders(headers);
                }
            };
        }

        return new HttpProperties(
                config.getConnectionTimeoutMillis(),
                baseHeaders,
                headersTransformer,
                null, // proxy
                null, // proxyAuth
                null, // socketFactory
                config.getConnectionTimeoutMillis(),
                null, // sslSocketFactory
                null // trustManager
        );
    }

    interface ResultCallback<T> {
        void onSuccess(T result);
        void onError(Throwable e);
    }

    /**
     * Tests whether an HTTP error status represents a condition that might resolve on its own if we retry.
     * @param statusCode the HTTP status
     * @return true if retrying makes sense; false if it should be considered a permanent failure
     */
    static boolean isHttpErrorRecoverable(int statusCode) {
        if (statusCode >= 400 && statusCode < 500) {
            switch (statusCode) {
                case 400: // bad request
                case 408: // request timeout
                case 429: // too many requests
                    return true;
                default:
                    return false; // all other 4xx errors are unrecoverable
            }
        }
        return true;
    }

    static void logExceptionAtErrorLevel(LDLogger logger, Throwable ex, String msgFormat, Object... msgArgs) {
        logException(logger, ex, true, msgFormat, msgArgs);
    }

    static void logExceptionAtWarnLevel(LDLogger logger, Throwable ex, String msgFormat, Object... msgArgs) {
        logException(logger, ex, false, msgFormat, msgArgs);
    }

    private static void logException(LDLogger logger, Throwable ex, boolean asError, String msgFormat, Object... msgArgs) {
        String addFormat = msgFormat + " - {}";
        Object exSummary = LogValues.exceptionSummary(ex);
        Object[] args = Arrays.copyOf(msgArgs, msgArgs.length + 1);
        args[msgArgs.length] = exSummary;
        if (asError) {
            logger.error(addFormat, args);
        } else {
            logger.warn(addFormat, args);
        }
        logger.debug(LogValues.exceptionTrace(ex));
    }
}<|MERGE_RESOLUTION|>--- conflicted
+++ resolved
@@ -2,11 +2,13 @@
 
 import android.util.Base64;
 
+import androidx.annotation.NonNull;
+
 import com.launchdarkly.logging.LDLogger;
 import com.launchdarkly.logging.LogValues;
-<<<<<<< HEAD
 import com.launchdarkly.sdk.LDContext;
 import com.launchdarkly.sdk.android.subsystems.ClientContext;
+import com.launchdarkly.sdk.android.subsystems.HttpConfiguration;
 import com.launchdarkly.sdk.internal.http.HeadersTransformer;
 import com.launchdarkly.sdk.internal.http.HttpProperties;
 import com.launchdarkly.sdk.json.JsonSerialization;
@@ -14,14 +16,7 @@
 import java.nio.charset.Charset;
 import java.security.MessageDigest;
 import java.security.NoSuchAlgorithmException;
-=======
-import com.launchdarkly.sdk.LDUser;
-import com.launchdarkly.sdk.LDValue;
-import com.launchdarkly.sdk.UserAttribute;
-import com.launchdarkly.sdk.android.subsystems.HttpConfiguration;
 
-import java.io.IOException;
->>>>>>> 6c5be69c
 import java.util.Arrays;
 import java.util.HashMap;
 import java.util.Map;
@@ -29,12 +24,6 @@
 import okhttp3.Headers;
 
 class LDUtil {
-<<<<<<< HEAD
-    static <T> void safeCallbackSuccess(ResultCallback<T> listener, T result) {
-        if (listener != null) {
-            listener.onSuccess(result);
-        }
-=======
     static final String AUTH_SCHEME = "api_key ";
     static final String USER_AGENT_HEADER_VALUE = "AndroidClient/" + BuildConfig.VERSION_NAME;
 
@@ -56,7 +45,12 @@
         }
 
         return Headers.of(baseHeaders);
->>>>>>> 6c5be69c
+    }
+
+    static <T> void safeCallbackSuccess(ResultCallback<T> listener, T result) {
+        if (listener != null) {
+            listener.onSuccess(result);
+        }
     }
 
     static void safeCallbackError(ResultCallback<?> listener, Throwable e) {
@@ -81,38 +75,29 @@
     }
 
     static HttpProperties makeHttpProperties(ClientContext clientContext) {
-        LDConfig config = clientContext.getConfig();
-        String mobileKey = clientContext.getMobileKey();
+        HttpConfiguration httpConfig = clientContext.getHttp();
         HashMap<String, String> baseHeaders = new HashMap<>();
-        baseHeaders.put("User-Agent", LDConfig.USER_AGENT_HEADER_VALUE);
-        if (mobileKey != null) {
-            baseHeaders.put("Authorization", LDConfig.AUTH_SCHEME + mobileKey);
-        }
-        if (config.getWrapperName() != null) {
-            String wrapperVersion = "";
-            if (config.getWrapperVersion() != null) {
-                wrapperVersion = "/" + config.getWrapperVersion();
-            }
-            baseHeaders.put("X-LaunchDarkly-Wrapper", config.getWrapperName() + wrapperVersion);
+        for (Map.Entry<String, String> kv: httpConfig.getDefaultHeaders()) {
+            baseHeaders.put(kv.getKey(), kv.getValue());
         }
         HeadersTransformer headersTransformer = null;
-        if (config.getHeaderTransform() != null) {
+        if (httpConfig.getHeaderTransform() != null) {
             headersTransformer = new HeadersTransformer() {
                 @Override
                 public void updateHeaders(Map<String, String> headers) {
-                    config.getHeaderTransform().updateHeaders(headers);
+                    httpConfig.getHeaderTransform().updateHeaders(headers);
                 }
             };
         }
 
         return new HttpProperties(
-                config.getConnectionTimeoutMillis(),
+                httpConfig.getConnectTimeoutMillis(),
                 baseHeaders,
                 headersTransformer,
                 null, // proxy
                 null, // proxyAuth
                 null, // socketFactory
-                config.getConnectionTimeoutMillis(),
+                httpConfig.getConnectTimeoutMillis(),
                 null, // sslSocketFactory
                 null // trustManager
         );
