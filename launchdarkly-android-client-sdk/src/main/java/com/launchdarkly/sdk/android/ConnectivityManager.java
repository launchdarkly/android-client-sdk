package com.launchdarkly.sdk.android;

import androidx.annotation.NonNull;
import androidx.annotation.Nullable;

import com.launchdarkly.logging.LDLogger;
import com.launchdarkly.logging.LogValues;
<<<<<<< HEAD
import com.launchdarkly.sdk.LDContext;
import com.launchdarkly.sdk.android.subsystems.ClientContext;
=======
import com.launchdarkly.sdk.android.subsystems.DataSource;
>>>>>>> cf3304f6
import com.launchdarkly.sdk.android.subsystems.EventProcessor;

import java.lang.ref.WeakReference;
import java.util.ArrayList;
import java.util.Calendar;
import java.util.Iterator;
import java.util.List;
import java.util.TimeZone;
import java.util.concurrent.ScheduledFuture;
import java.util.concurrent.atomic.AtomicReference;

import static com.launchdarkly.sdk.android.ConnectionInformation.ConnectionMode;
import static com.launchdarkly.sdk.android.LDUtil.safeCallbackSuccess;

class ConnectivityManager {
    // Implementation notes:
    //
    // 1. This class has no direct interactions with Android APIs. All logic related to detecting
    // system state, such as network connectivity and foreground/background, is done through the
    // PlatformState abstraction; all logic related to task scheduling is done through the
    // TaskExecutor abstraction.
    //
    // 2. Each instance of this class belongs to a single LDClient instance. So in multi-environment
    // mode, there will be several of these, one for each client.
    //
    // 3. This class manages the "are we set to be explicitly offline" state, which is set at
    // configuration time but can also be changed dynamically. Other components access that state
    // through the ClientStateProvider so that they do not to access ConnectivityManager directly.

    /**
     * Internal Callback interface to allow data source implementations (like StreamUpdateProcessor)
     * to ask the ConnectivityManager to do things, without exposing it to their full control.
     */
    interface DataSourceActions {
        /**
         * Other components can call this method to signal that a one-time flag data poll should be
         * done as soon as possible. We do this if we get a "ping" message from a stream.
         */
        void triggerPoll();

        /**
         * Other components can call this method to signal that we should go offline because we
         * got a 401 error for a mobile key.
         */
        void shutdownForInvalidMobileKey();
    }

    private static final long MAX_RETRY_TIME_MS = 60_000; // 60 seconds
    private static final long RETRY_TIME_MS = 1_000; // 1 second

    private final ConnectionMode foregroundMode;
    private final ConnectionMode backgroundMode;

    private final ClientContext clientContext;
    private final PlatformState platformState;
    private final ClientStateImpl clientState;
    private final ConnectionInformationState connectionInformation;
    private final PersistentDataStoreWrapper.PerEnvironmentData environmentStore;
    private final StreamUpdateProcessor streamUpdateProcessor;
<<<<<<< HEAD
    private final ContextDataManager contextDataManager;
    private final FeatureFetcher fetcher;
=======
    private final UserManager userManager;
    private final DataSource dataSourceConfig;
>>>>>>> cf3304f6
    private final EventProcessor eventProcessor;
    private final Throttler throttler;
    private final PlatformState.ForegroundChangeListener foregroundListener;
    private final PlatformState.ConnectivityChangeListener connectivityChangeListener;
    private final TaskExecutor taskExecutor;
    private final int pollingInterval;
    private final int backgroundPollingInterval;
    private final AtomicReference<ScheduledFuture<?>> pollingTaskReference =
            new AtomicReference<>();
    private final LDUtil.ResultCallback<Void> monitor;
    private final List<WeakReference<LDStatusListener>> statusListeners = new ArrayList<>();
    private final Debounce pollDebouncer = new Debounce();
    private final LDLogger logger;
    private LDUtil.ResultCallback<Void> initCallback = null;
    private volatile boolean initialized = false;

<<<<<<< HEAD
    ConnectivityManager(@NonNull final ClientContext clientContext,
                        @NonNull final ClientStateImpl clientState,
                        @NonNull final EventProcessor eventProcessor,
                        @NonNull final ContextDataManager contextDataManager,
                        @NonNull final FeatureFetcher fetcher,
                        @NonNull final PersistentDataStoreWrapper.PerEnvironmentData environmentStore
    ) {
        this.clientContext = clientContext;
        this.platformState = ClientContextImpl.get(clientContext).getPlatformState();
        this.clientState = clientState;
        this.eventProcessor = eventProcessor;
        this.contextDataManager = contextDataManager;
        this.fetcher = fetcher;
        this.environmentStore = environmentStore;
        this.taskExecutor = ClientContextImpl.get(clientContext).getTaskExecutor();
        this.logger = clientContext.getBaseLogger();

        LDConfig ldConfig = clientContext.getConfig();
        pollingInterval = ldConfig.getPollingIntervalMillis();
        backgroundPollingInterval = ldConfig.getBackgroundPollingIntervalMillis();
=======
    ConnectivityManager(@NonNull final Application application,
                        @NonNull final LDConfig ldConfig,
                        @NonNull final DataSource dataSourceConfig,
                        @NonNull final EventProcessor eventProcessor,
                        @NonNull final UserManager userManager,
                        @NonNull final String environmentName,
                        final DiagnosticEventProcessor diagnosticEventProcessor,
                        final DiagnosticStore diagnosticStore,
                        final LDLogger logger) {
        this.application = application;
        this.dataSourceConfig = dataSourceConfig;
        this.eventProcessor = eventProcessor;
        this.diagnosticEventProcessor = diagnosticEventProcessor;
        this.userManager = userManager;
        this.environmentName = environmentName;
        this.logger = logger;
        pollingInterval = dataSourceConfig.getPollIntervalMillis();
        String prefsKey = LDConfig.SHARED_PREFS_BASE_KEY + ldConfig.getMobileKeys().get(environmentName) + "-connectionstatus";
        stateStore = application.getSharedPreferences(prefsKey, Context.MODE_PRIVATE);
>>>>>>> cf3304f6
        connectionInformation = new ConnectionInformationState();
        readStoredConnectionState();

        backgroundMode = ldConfig.isDisableBackgroundPolling() ? ConnectionMode.BACKGROUND_DISABLED : ConnectionMode.BACKGROUND_POLLING;
        foregroundMode = dataSourceConfig.isStreamingDisabled() ? ConnectionMode.POLLING : ConnectionMode.STREAMING;

        // Currently the background polling interval is owned statically by PollingUpdater, even
        // though it is configured in our per-instance DataSource.
        PollingUpdater.setBackgroundPollingIntervalMillis(dataSourceConfig.getBackgroundPollIntervalMillis());

        throttler = new Throttler(() -> {
            synchronized (ConnectivityManager.this) {
                attemptTransition(platformState.isForeground() ? foregroundMode : backgroundMode);
            }
        }, RETRY_TIME_MS, MAX_RETRY_TIME_MS);

        connectivityChangeListener = networkAvailable ->
            onNetworkConnectivityChange(networkAvailable);
        platformState.addConnectivityChangeListener(connectivityChangeListener);

        foregroundListener = foreground -> {
            synchronized (ConnectivityManager.this) {
                if (foreground) {
                    if (platformState.isNetworkAvailable() && !clientState.isForcedOffline() &&
                            connectionInformation.getConnectionMode() != foregroundMode) {
                        throttler.attemptRun();
                        eventProcessor.setInBackground(false);
                    }
                } else {
                    if (platformState.isNetworkAvailable() && !clientState.isForcedOffline() &&
                            connectionInformation.getConnectionMode() != backgroundMode) {
                        throttler.cancel();
                        eventProcessor.setInBackground(true);
                        attemptTransition(backgroundMode);
                    }
                }
            }
        };
        platformState.addForegroundChangeListener(foregroundListener);

        monitor = new LDUtil.ResultCallback<Void>() {
            @Override
            public void onSuccess(Void result) {
                synchronized (ConnectivityManager.this) {
                    initialized = true;
                    connectionInformation.setLastSuccessfulConnection(getCurrentTimestamp());
                    saveConnectionInformation();
                    callInitCallback();
                }
            }

            @Override
            public void onError(Throwable e) {
                synchronized (ConnectivityManager.this) {
                    connectionInformation.setLastFailedConnection(getCurrentTimestamp());
                    if (e instanceof LDFailure) {
                        connectionInformation.setLastFailure((LDFailure) e);
                    } else {
                        connectionInformation.setLastFailure(new LDFailure("Unknown failure", e, LDFailure.FailureType.UNKNOWN_ERROR));
                    }
                    saveConnectionInformation();
                    updateListenersOnFailure(connectionInformation.getLastFailure());
                    callInitCallback();
                }
            }
        };

<<<<<<< HEAD
        final DataSourceActions dataSourceActions = new DataSourceActions() {
            @Override
            public void triggerPoll() {
                ConnectivityManager.this.triggerPoll();
            }

            @Override
            public void shutdownForInvalidMobileKey() {
                setOffline();
            }
        };
        streamUpdateProcessor = ldConfig.isStream() ? new StreamUpdateProcessor(
                clientContext, contextDataManager, dataSourceActions, monitor) : null;
=======
        streamUpdateProcessor = dataSourceConfig.isStreamingDisabled() ? null :
                new StreamUpdateProcessor(ldConfig, dataSourceConfig, userManager, environmentName,
                    diagnosticStore, monitor, logger);
>>>>>>> cf3304f6
    }

    boolean isInitialized() {
        return initialized;
    }

    void registerStatusListener(LDStatusListener LDStatusListener) {
        if (LDStatusListener == null) {
            return;
        }
        synchronized (statusListeners) {
            statusListeners.add(new WeakReference<>(LDStatusListener));
        }
    }

    void unregisterStatusListener(LDStatusListener LDStatusListener) {
        if (LDStatusListener == null) {
            return;
        }
        synchronized (statusListeners) {
            Iterator<WeakReference<LDStatusListener>> iter = statusListeners.iterator();
            while (iter.hasNext()) {
                LDStatusListener mListener = iter.next().get();
                if (mListener == null || mListener == LDStatusListener) {
                    iter.remove();
                }
            }
        }
    }

    private void callInitCallback() {
        LDUtil.safeCallbackSuccess(initCallback, null);
        initCallback = null;
    }

    private void readStoredConnectionState() {
        PersistentDataStoreWrapper.SavedConnectionInfo savedConnectionInfo =
                environmentStore.getConnectionInfo();
        Long lastSuccessTime = savedConnectionInfo.lastSuccessTime;
        Long lastFailureTime = savedConnectionInfo.lastFailureTime;
        connectionInformation.setLastSuccessfulConnection(lastSuccessTime == null || lastSuccessTime.longValue() == 0 ?
                null : lastSuccessTime.longValue());
        connectionInformation.setLastFailedConnection(lastFailureTime == null || lastFailureTime.longValue() == 0 ?
                null : lastFailureTime.longValue());
        connectionInformation.setLastFailure(savedConnectionInfo.lastFailure);
    }

    private synchronized void saveConnectionInformation() {
        PersistentDataStoreWrapper.SavedConnectionInfo savedConnectionInfo =
                new PersistentDataStoreWrapper.SavedConnectionInfo(
                        connectionInformation.getLastSuccessfulConnection(),
                        connectionInformation.getLastFailedConnection(),
                        connectionInformation.getLastFailure());
        environmentStore.setConnectionInfo(savedConnectionInfo);
    }

    private void updateListenersConnectionModeChanged(final ConnectionInformation connectionInformation) {
        synchronized (statusListeners) {
            Iterator<WeakReference<LDStatusListener>> iter = statusListeners.iterator();
            while (iter.hasNext()) {
                final LDStatusListener mListener = iter.next().get();
                if (mListener == null) {
                    iter.remove();
                } else {
                    taskExecutor.scheduleTask(() -> mListener.onConnectionModeChanged(connectionInformation), 0);
                }
            }
        }
    }

    private void updateListenersOnFailure(final LDFailure ldFailure) {
        synchronized (statusListeners) {
            Iterator<WeakReference<LDStatusListener>> iter = statusListeners.iterator();
            while (iter.hasNext()) {
                final LDStatusListener mListener = iter.next().get();
                if (mListener == null) {
                    iter.remove();
                } else {
                    taskExecutor.scheduleTask(() -> mListener.onInternalFailure(ldFailure), 0);
                }
            }
        }
    }

    private void stopPolling() {
        ScheduledFuture<?> task = pollingTaskReference.getAndSet(null);
        if (task != null) {
            task.cancel(false);
        }
    }

    private void startPolling() {
        synchronized (pollingTaskReference) {
            stopPolling(); // in case a task was active with a different polling interval
            ScheduledFuture<?> task = taskExecutor.startRepeatingTask(() -> triggerPoll(),
                    pollingInterval, pollingInterval);
            pollingTaskReference.set(task);
        }
        triggerPoll(); // we want the first poll to happen immediately, not deferred
    }

    private void startBackgroundPolling() {
        if (initCallback != null) {
            initCallback.onSuccess(null);
            initCallback = null;
        }
        synchronized (pollingTaskReference) {
            stopPolling(); // in case a task was active with a different polling interval
            ScheduledFuture<?> task = taskExecutor.startRepeatingTask(() -> triggerPoll(),
                    backgroundPollingInterval, backgroundPollingInterval);
            pollingTaskReference.set(task);
        }
    }

    private void stopStreaming() {
        if (streamUpdateProcessor != null) {
            streamUpdateProcessor.stop(null);
        }
    }

    private void stopStreaming(final LDUtil.ResultCallback<Void> onCompleteListener) {
        if (streamUpdateProcessor != null) {
            streamUpdateProcessor.stop(onCompleteListener);
        } else {
            safeCallbackSuccess(onCompleteListener, null);
        }
    }

    private void startStreaming() {
        if (streamUpdateProcessor != null) {
            streamUpdateProcessor.start();
        }
    }

    private synchronized void attemptTransition(ConnectionMode nextState) {
        switch (nextState) {
            case SHUTDOWN:
            case BACKGROUND_DISABLED:
            case SET_OFFLINE:
            case OFFLINE:
                initialized = true;
                callInitCallback();
                stopPolling();
                stopStreaming();
                break;
            case STREAMING:
                initialized = false;
                stopPolling();
                startStreaming();
                break;
            case POLLING:
                initialized = false;
                stopPolling();
                startPolling();
                break;
            case BACKGROUND_POLLING:
                initialized = true;
                callInitCallback();
                stopStreaming();
                stopPolling();
                startBackgroundPolling();
                break;
        }

        updateConnectionMode(nextState);
    }

    /**
     * Attempts to start the data source if possible.
     * <p>
     * If we are configured to be offline or the network is unavailable, it immediately calls the
     * completion listener and returns. Otherwise, it continues initialization asynchronously and
     * the listener will be called when the data source successfully starts up or permanently fails.
     * <p>
     * The return value is true if we are online, or false if we are offline (this determines
     * whether we should try to send an identify event on startup).
     */
    synchronized boolean startUp(LDUtil.ResultCallback<Void> onCompleteListener) {
        initialized = false;

        final LDContext context = contextDataManager.getCurrentContext();

        // Calling initFromStoredData updates the current flag state *if* stored flags exist for
        // this context. If they don't, it has no effect. Currently we do *not* return early from
        // initialization just because stored flags exist; we're just making them available in case
        // initialization times out or otherwise fails.
        contextDataManager.initFromStoredData(context);

        if (clientState.isForcedOffline()) {
            logger.debug("Initialized in offline mode");
            initialized = true;
            updateConnectionMode(ConnectionMode.SET_OFFLINE);
            safeCallbackSuccess(onCompleteListener, null);
            return false;
        }

        final boolean connected = platformState.isNetworkAvailable();

        if (!connected) {
            initialized = true;
            updateConnectionMode(ConnectionMode.OFFLINE);
            safeCallbackSuccess(onCompleteListener, null);
            return false;
        }

        initCallback = onCompleteListener;
        eventProcessor.setOffline(false);
        throttler.attemptRun();
        return true;
    }

    synchronized void shutdown() {
        throttler.cancel();
        updateConnectionMode(ConnectionMode.SHUTDOWN);
        platformState.removeConnectivityChangeListener(connectivityChangeListener);
        platformState.removeForegroundChangeListener(foregroundListener);
        stopStreaming();
        stopPolling();
        clientState.setForcedOffline(true);
        eventProcessor.setOffline(true);
        callInitCallback();
    }

    synchronized void setOnline() {
        boolean wasOffline = clientState.setForcedOffline(false);
        if (wasOffline) {
            startUp(null);
        }
    }

    synchronized void setOffline() {
        boolean wasOffline = clientState.setForcedOffline(true);
        if (!wasOffline) {
            throttler.cancel();
            attemptTransition(ConnectionMode.SET_OFFLINE);
            eventProcessor.setOffline(true);
        }
    }

    synchronized void reloadData(final LDUtil.ResultCallback<Void> onCompleteListener) {
        throttler.cancel();
        callInitCallback();
        stopPolling();
        stopStreaming(new LDUtil.ResultCallback<Void>() {
            @Override
            public void onSuccess(Void result) {
                startUp(onCompleteListener);
            }

            @Override
            public void onError(Throwable e) {
                startUp(onCompleteListener);
            }
        });
    }

    private synchronized void updateConnectionMode(ConnectionMode connectionMode) {
        if (connectionInformation.getConnectionMode() == ConnectionMode.STREAMING && initialized) {
            connectionInformation.setLastSuccessfulConnection(getCurrentTimestamp());
        }
        connectionInformation.setConnectionMode(connectionMode);
        try {
            saveConnectionInformation();
        } catch (Exception ex) {
            LDUtil.logExceptionAtErrorLevel(logger, ex, "Error saving connection information");
        }
        updateListenersConnectionModeChanged(connectionInformation);
    }

    private synchronized void onNetworkConnectivityChange(boolean connectedToInternet) {
        if (clientState.isForcedOffline()) {
            // abort if manually set offline
            return;
        }
        if (connectionInformation.getConnectionMode() == ConnectionMode.OFFLINE && connectedToInternet) {
            eventProcessor.setOffline(false);
            throttler.attemptRun();
        } else if (connectionInformation.getConnectionMode() != ConnectionMode.OFFLINE && !connectedToInternet) {
            eventProcessor.setOffline(true);
            throttler.cancel();
            attemptTransition(ConnectionMode.OFFLINE);
        }
    }

    private long getCurrentTimestamp() {
        return Calendar.getInstance(TimeZone.getTimeZone("UTC")).getTimeInMillis();
    }

    synchronized ConnectionInformation getConnectionInformation() {
        if (connectionInformation.getConnectionMode() == ConnectionMode.STREAMING && initialized) {
            connectionInformation.setLastSuccessfulConnection(getCurrentTimestamp());
            saveConnectionInformation();
        }
        return connectionInformation;
    }

    private void triggerPoll() {
        if (!clientState.isForcedOffline()) {
            pollDebouncer.call(() -> {
                doSinglePoll();
                return null;
            });
        }
    }

    private void doSinglePoll() {
        LDContext currentContext = contextDataManager.getCurrentContext();
        fetcher.fetch(currentContext, new LDUtil.ResultCallback<String>() {
            @Override
            public void onSuccess(String flagsJson) {
                contextDataManager.initDataFromJson(currentContext, flagsJson, monitor);
            }

            @Override
            public void onError(Throwable e) {
                if (platformState.isNetworkAvailable()) {
                    logger.error("Error when attempting to get flag data: [{}] [{}]: {}",
                            LDUtil.base64Url(currentContext),
                            currentContext,
                            LogValues.exceptionSummary(e));
                }
                monitor.onError(e);
            }
        });
    }
}<|MERGE_RESOLUTION|>--- conflicted
+++ resolved
@@ -1,16 +1,12 @@
 package com.launchdarkly.sdk.android;
 
 import androidx.annotation.NonNull;
-import androidx.annotation.Nullable;
 
 import com.launchdarkly.logging.LDLogger;
 import com.launchdarkly.logging.LogValues;
-<<<<<<< HEAD
 import com.launchdarkly.sdk.LDContext;
 import com.launchdarkly.sdk.android.subsystems.ClientContext;
-=======
 import com.launchdarkly.sdk.android.subsystems.DataSource;
->>>>>>> cf3304f6
 import com.launchdarkly.sdk.android.subsystems.EventProcessor;
 
 import java.lang.ref.WeakReference;
@@ -70,13 +66,9 @@
     private final ConnectionInformationState connectionInformation;
     private final PersistentDataStoreWrapper.PerEnvironmentData environmentStore;
     private final StreamUpdateProcessor streamUpdateProcessor;
-<<<<<<< HEAD
     private final ContextDataManager contextDataManager;
+    private final DataSource dataSourceConfig;
     private final FeatureFetcher fetcher;
-=======
-    private final UserManager userManager;
-    private final DataSource dataSourceConfig;
->>>>>>> cf3304f6
     private final EventProcessor eventProcessor;
     private final Throttler throttler;
     private final PlatformState.ForegroundChangeListener foregroundListener;
@@ -93,15 +85,16 @@
     private LDUtil.ResultCallback<Void> initCallback = null;
     private volatile boolean initialized = false;
 
-<<<<<<< HEAD
     ConnectivityManager(@NonNull final ClientContext clientContext,
                         @NonNull final ClientStateImpl clientState,
+                        @NonNull final DataSource dataSourceConfig,
                         @NonNull final EventProcessor eventProcessor,
                         @NonNull final ContextDataManager contextDataManager,
                         @NonNull final FeatureFetcher fetcher,
                         @NonNull final PersistentDataStoreWrapper.PerEnvironmentData environmentStore
     ) {
         this.clientContext = clientContext;
+        this.dataSourceConfig = dataSourceConfig;
         this.platformState = ClientContextImpl.get(clientContext).getPlatformState();
         this.clientState = clientState;
         this.eventProcessor = eventProcessor;
@@ -112,38 +105,13 @@
         this.logger = clientContext.getBaseLogger();
 
         LDConfig ldConfig = clientContext.getConfig();
-        pollingInterval = ldConfig.getPollingIntervalMillis();
-        backgroundPollingInterval = ldConfig.getBackgroundPollingIntervalMillis();
-=======
-    ConnectivityManager(@NonNull final Application application,
-                        @NonNull final LDConfig ldConfig,
-                        @NonNull final DataSource dataSourceConfig,
-                        @NonNull final EventProcessor eventProcessor,
-                        @NonNull final UserManager userManager,
-                        @NonNull final String environmentName,
-                        final DiagnosticEventProcessor diagnosticEventProcessor,
-                        final DiagnosticStore diagnosticStore,
-                        final LDLogger logger) {
-        this.application = application;
-        this.dataSourceConfig = dataSourceConfig;
-        this.eventProcessor = eventProcessor;
-        this.diagnosticEventProcessor = diagnosticEventProcessor;
-        this.userManager = userManager;
-        this.environmentName = environmentName;
-        this.logger = logger;
         pollingInterval = dataSourceConfig.getPollIntervalMillis();
-        String prefsKey = LDConfig.SHARED_PREFS_BASE_KEY + ldConfig.getMobileKeys().get(environmentName) + "-connectionstatus";
-        stateStore = application.getSharedPreferences(prefsKey, Context.MODE_PRIVATE);
->>>>>>> cf3304f6
+        backgroundPollingInterval = dataSourceConfig.getBackgroundPollIntervalMillis();
         connectionInformation = new ConnectionInformationState();
         readStoredConnectionState();
 
         backgroundMode = ldConfig.isDisableBackgroundPolling() ? ConnectionMode.BACKGROUND_DISABLED : ConnectionMode.BACKGROUND_POLLING;
         foregroundMode = dataSourceConfig.isStreamingDisabled() ? ConnectionMode.POLLING : ConnectionMode.STREAMING;
-
-        // Currently the background polling interval is owned statically by PollingUpdater, even
-        // though it is configured in our per-instance DataSource.
-        PollingUpdater.setBackgroundPollingIntervalMillis(dataSourceConfig.getBackgroundPollIntervalMillis());
 
         throttler = new Throttler(() -> {
             synchronized (ConnectivityManager.this) {
@@ -202,7 +170,6 @@
             }
         };
 
-<<<<<<< HEAD
         final DataSourceActions dataSourceActions = new DataSourceActions() {
             @Override
             public void triggerPoll() {
@@ -214,13 +181,9 @@
                 setOffline();
             }
         };
-        streamUpdateProcessor = ldConfig.isStream() ? new StreamUpdateProcessor(
-                clientContext, contextDataManager, dataSourceActions, monitor) : null;
-=======
         streamUpdateProcessor = dataSourceConfig.isStreamingDisabled() ? null :
-                new StreamUpdateProcessor(ldConfig, dataSourceConfig, userManager, environmentName,
-                    diagnosticStore, monitor, logger);
->>>>>>> cf3304f6
+                new StreamUpdateProcessor(clientContext, contextDataManager, dataSourceActions,
+                        dataSourceConfig.getInitialReconnectDelayMillis(), monitor);
     }
 
     boolean isInitialized() {
