package com.launchdarkly.sdk.android;

import androidx.annotation.NonNull;
import androidx.annotation.Nullable;

import com.launchdarkly.logging.LDLogger;
import com.launchdarkly.logging.LogValues;
<<<<<<< HEAD
import com.launchdarkly.sdk.LDContext;
import com.launchdarkly.sdk.android.subsystems.ClientContext;
import com.launchdarkly.sdk.internal.events.DiagnosticStore;
import com.launchdarkly.sdk.internal.events.EventProcessor;
=======
import com.launchdarkly.sdk.android.subsystems.EventProcessor;
>>>>>>> 4d5c8069

import java.lang.ref.WeakReference;
import java.util.ArrayList;
import java.util.Calendar;
import java.util.Iterator;
import java.util.List;
import java.util.TimeZone;
import java.util.concurrent.ScheduledFuture;
import java.util.concurrent.atomic.AtomicReference;

import static com.launchdarkly.sdk.android.ConnectionInformation.ConnectionMode;
import static com.launchdarkly.sdk.android.LDUtil.safeCallbackSuccess;

class ConnectivityManager {
    // Implementation notes:
    //
    // 1. This class has no direct interactions with Android APIs. All logic related to detecting
    // system state, such as network connectivity and foreground/background, is done through the
    // PlatformState abstraction; all logic related to task scheduling is done through the
    // TaskExecutor abstraction.
    //
    // 2. Each instance of this class belongs to a single LDClient instance. So in multi-environment
    // mode, there will be several of these, one for each client.
    //
    // 3. This class manages the "are we set to be explicitly offline" state, which is set at
    // configuration time but can also be changed dynamically. Other components access that state
    // through the ClientStateProvider so that they do not to access ConnectivityManager directly.

    /**
     * Internal Callback interface to allow data source implementations (like StreamUpdateProcessor)
     * to ask the ConnectivityManager to do things, without exposing it to their full control.
     */
    interface DataSourceActions {
        /**
         * Other components can call this method to signal that a one-time flag data poll should be
         * done as soon as possible. We do this if we get a "ping" message from a stream.
         */
        void triggerPoll();

        /**
         * Other components can call this method to signal that we should go offline because we
         * got a 401 error for a mobile key.
         */
        void shutdownForInvalidMobileKey();
    }

    private static final long MAX_RETRY_TIME_MS = 60_000; // 60 seconds
    private static final long RETRY_TIME_MS = 1_000; // 1 second

    private final ConnectionMode foregroundMode;
    private final ConnectionMode backgroundMode;

    private final ClientContext clientContext;
    private final PlatformState platformState;
    private final ClientStateImpl clientState;
    private final ConnectionInformationState connectionInformation;
    private final PersistentDataStoreWrapper.PerEnvironmentData environmentStore;
    private final StreamUpdateProcessor streamUpdateProcessor;
    private final ContextDataManager contextDataManager;
    private final FeatureFetcher fetcher;
    private final EventProcessor eventProcessor;
    private final Throttler throttler;
    private final PlatformState.ForegroundChangeListener foregroundListener;
    private final PlatformState.ConnectivityChangeListener connectivityChangeListener;
    private final TaskExecutor taskExecutor;
    private final int pollingInterval;
    private final int backgroundPollingInterval;
    private final AtomicReference<ScheduledFuture<?>> pollingTaskReference =
            new AtomicReference<>();
    private final LDUtil.ResultCallback<Void> monitor;
    private final List<WeakReference<LDStatusListener>> statusListeners = new ArrayList<>();
    private final Debounce pollDebouncer = new Debounce();
    private final LDLogger logger;
    private LDUtil.ResultCallback<Void> initCallback = null;
    private volatile boolean initialized = false;

    ConnectivityManager(@NonNull final ClientContext clientContext,
                        @NonNull final ClientStateImpl clientState,
                        @NonNull final EventProcessor eventProcessor,
                        @NonNull final ContextDataManager contextDataManager,
                        @NonNull final FeatureFetcher fetcher,
                        @NonNull final PersistentDataStoreWrapper.PerEnvironmentData environmentStore
    ) {
        this.clientContext = clientContext;
        this.platformState = ClientContextImpl.get(clientContext).getPlatformState();
        this.clientState = clientState;
        this.eventProcessor = eventProcessor;
        this.contextDataManager = contextDataManager;
        this.fetcher = fetcher;
        this.environmentStore = environmentStore;
        this.taskExecutor = ClientContextImpl.get(clientContext).getTaskExecutor();
        this.logger = clientContext.getBaseLogger();

        LDConfig ldConfig = clientContext.getConfig();
        pollingInterval = ldConfig.getPollingIntervalMillis();
        backgroundPollingInterval = ldConfig.getBackgroundPollingIntervalMillis();
        connectionInformation = new ConnectionInformationState();
        readStoredConnectionState();

        backgroundMode = ldConfig.isDisableBackgroundPolling() ? ConnectionMode.BACKGROUND_DISABLED : ConnectionMode.BACKGROUND_POLLING;
        foregroundMode = ldConfig.isStream() ? ConnectionMode.STREAMING : ConnectionMode.POLLING;

        throttler = new Throttler(() -> {
            synchronized (ConnectivityManager.this) {
                attemptTransition(platformState.isForeground() ? foregroundMode : backgroundMode);
            }
        }, RETRY_TIME_MS, MAX_RETRY_TIME_MS);

        connectivityChangeListener = networkAvailable ->
            onNetworkConnectivityChange(networkAvailable);
        platformState.addConnectivityChangeListener(connectivityChangeListener);

        foregroundListener = foreground -> {
            synchronized (ConnectivityManager.this) {
                if (foreground) {
                    if (platformState.isNetworkAvailable() && !clientState.isForcedOffline() &&
                            connectionInformation.getConnectionMode() != foregroundMode) {
                        throttler.attemptRun();
                        eventProcessor.setInBackground(false);
                    }
                } else {
                    if (platformState.isNetworkAvailable() && !clientState.isForcedOffline() &&
                            connectionInformation.getConnectionMode() != backgroundMode) {
                        throttler.cancel();
                        eventProcessor.setInBackground(true);
                        attemptTransition(backgroundMode);
                    }
                }
            }
        };
        platformState.addForegroundChangeListener(foregroundListener);

        monitor = new LDUtil.ResultCallback<Void>() {
            @Override
            public void onSuccess(Void result) {
                synchronized (ConnectivityManager.this) {
                    initialized = true;
                    connectionInformation.setLastSuccessfulConnection(getCurrentTimestamp());
                    saveConnectionInformation();
                    callInitCallback();
                }
            }

            @Override
            public void onError(Throwable e) {
                synchronized (ConnectivityManager.this) {
                    connectionInformation.setLastFailedConnection(getCurrentTimestamp());
                    if (e instanceof LDFailure) {
                        connectionInformation.setLastFailure((LDFailure) e);
                    } else {
                        connectionInformation.setLastFailure(new LDFailure("Unknown failure", e, LDFailure.FailureType.UNKNOWN_ERROR));
                    }
                    saveConnectionInformation();
                    updateListenersOnFailure(connectionInformation.getLastFailure());
                    callInitCallback();
                }
            }
        };

        final DataSourceActions dataSourceActions = new DataSourceActions() {
            @Override
            public void triggerPoll() {
                ConnectivityManager.this.triggerPoll();
            }

            @Override
            public void shutdownForInvalidMobileKey() {
                setOffline();
            }
        };
        streamUpdateProcessor = ldConfig.isStream() ? new StreamUpdateProcessor(
                clientContext, contextDataManager, dataSourceActions, monitor) : null;
    }

    boolean isInitialized() {
        return initialized;
    }

    void registerStatusListener(LDStatusListener LDStatusListener) {
        if (LDStatusListener == null) {
            return;
        }
        synchronized (statusListeners) {
            statusListeners.add(new WeakReference<>(LDStatusListener));
        }
    }

    void unregisterStatusListener(LDStatusListener LDStatusListener) {
        if (LDStatusListener == null) {
            return;
        }
        synchronized (statusListeners) {
            Iterator<WeakReference<LDStatusListener>> iter = statusListeners.iterator();
            while (iter.hasNext()) {
                LDStatusListener mListener = iter.next().get();
                if (mListener == null || mListener == LDStatusListener) {
                    iter.remove();
                }
            }
        }
    }

    private void callInitCallback() {
        LDUtil.safeCallbackSuccess(initCallback, null);
        initCallback = null;
    }

    private void readStoredConnectionState() {
        PersistentDataStoreWrapper.SavedConnectionInfo savedConnectionInfo =
                environmentStore.getConnectionInfo();
        Long lastSuccessTime = savedConnectionInfo.lastSuccessTime;
        Long lastFailureTime = savedConnectionInfo.lastFailureTime;
        connectionInformation.setLastSuccessfulConnection(lastSuccessTime == null || lastSuccessTime.longValue() == 0 ?
                null : lastSuccessTime.longValue());
        connectionInformation.setLastFailedConnection(lastFailureTime == null || lastFailureTime.longValue() == 0 ?
                null : lastFailureTime.longValue());
        connectionInformation.setLastFailure(savedConnectionInfo.lastFailure);
    }

    private synchronized void saveConnectionInformation() {
        PersistentDataStoreWrapper.SavedConnectionInfo savedConnectionInfo =
                new PersistentDataStoreWrapper.SavedConnectionInfo(
                        connectionInformation.getLastSuccessfulConnection(),
                        connectionInformation.getLastFailedConnection(),
                        connectionInformation.getLastFailure());
        environmentStore.setConnectionInfo(savedConnectionInfo);
    }

    private void updateListenersConnectionModeChanged(final ConnectionInformation connectionInformation) {
        synchronized (statusListeners) {
            Iterator<WeakReference<LDStatusListener>> iter = statusListeners.iterator();
            while (iter.hasNext()) {
                final LDStatusListener mListener = iter.next().get();
                if (mListener == null) {
                    iter.remove();
                } else {
                    taskExecutor.scheduleTask(() -> mListener.onConnectionModeChanged(connectionInformation), 0);
                }
            }
        }
    }

    private void updateListenersOnFailure(final LDFailure ldFailure) {
        synchronized (statusListeners) {
            Iterator<WeakReference<LDStatusListener>> iter = statusListeners.iterator();
            while (iter.hasNext()) {
                final LDStatusListener mListener = iter.next().get();
                if (mListener == null) {
                    iter.remove();
                } else {
                    taskExecutor.scheduleTask(() -> mListener.onInternalFailure(ldFailure), 0);
                }
            }
        }
    }

    private void stopPolling() {
        ScheduledFuture<?> task = pollingTaskReference.getAndSet(null);
        if (task != null) {
            task.cancel(false);
        }
    }

    private void startPolling() {
        synchronized (pollingTaskReference) {
            stopPolling(); // in case a task was active with a different polling interval
            ScheduledFuture<?> task = taskExecutor.startRepeatingTask(() -> triggerPoll(),
                    pollingInterval, pollingInterval);
            pollingTaskReference.set(task);
        }
        triggerPoll(); // we want the first poll to happen immediately, not deferred
    }

    private void startBackgroundPolling() {
        if (initCallback != null) {
            initCallback.onSuccess(null);
            initCallback = null;
        }
        synchronized (pollingTaskReference) {
            stopPolling(); // in case a task was active with a different polling interval
            ScheduledFuture<?> task = taskExecutor.startRepeatingTask(() -> triggerPoll(),
                    backgroundPollingInterval, backgroundPollingInterval);
            pollingTaskReference.set(task);
        }
    }

    private void stopStreaming() {
        if (streamUpdateProcessor != null) {
            streamUpdateProcessor.stop(null);
        }
    }

    private void stopStreaming(final LDUtil.ResultCallback<Void> onCompleteListener) {
        if (streamUpdateProcessor != null) {
            streamUpdateProcessor.stop(onCompleteListener);
        } else {
            safeCallbackSuccess(onCompleteListener, null);
        }
    }

    private void startStreaming() {
        if (streamUpdateProcessor != null) {
            streamUpdateProcessor.start();
        }
    }

    private synchronized void attemptTransition(ConnectionMode nextState) {
        switch (nextState) {
            case SHUTDOWN:
            case BACKGROUND_DISABLED:
            case SET_OFFLINE:
            case OFFLINE:
                initialized = true;
                callInitCallback();
                stopPolling();
                stopStreaming();
                break;
            case STREAMING:
                initialized = false;
                stopPolling();
                startStreaming();
                break;
            case POLLING:
                initialized = false;
                stopPolling();
                startPolling();
                break;
            case BACKGROUND_POLLING:
                initialized = true;
                callInitCallback();
                stopStreaming();
                stopPolling();
                startBackgroundPolling();
                break;
        }

        updateConnectionMode(nextState);
    }

    /**
     * Attempts to start the data source if possible.
     * <p>
     * If we are configured to be offline or the network is unavailable, it immediately calls the
     * completion listener and returns. Otherwise, it continues initialization asynchronously and
     * the listener will be called when the data source successfully starts up or permanently fails.
     * <p>
     * The return value is true if we are online, or false if we are offline (this determines
     * whether we should try to send an identify event on startup).
     */
    synchronized boolean startUp(LDUtil.ResultCallback<Void> onCompleteListener) {
        initialized = false;

        final LDContext context = contextDataManager.getCurrentContext();

        // Calling initFromStoredData updates the current flag state *if* stored flags exist for
        // this context. If they don't, it has no effect. Currently we do *not* return early from
        // initialization just because stored flags exist; we're just making them available in case
        // initialization times out or otherwise fails.
        contextDataManager.initFromStoredData(context);

        if (clientState.isForcedOffline()) {
            logger.debug("Initialized in offline mode");
            initialized = true;
            updateConnectionMode(ConnectionMode.SET_OFFLINE);
            safeCallbackSuccess(onCompleteListener, null);
            return false;
        }

        final boolean connected = platformState.isNetworkAvailable();

        if (!connected) {
            initialized = true;
            updateConnectionMode(ConnectionMode.OFFLINE);
            safeCallbackSuccess(onCompleteListener, null);
            return false;
        }

        initCallback = onCompleteListener;
        eventProcessor.setOffline(false);
        throttler.attemptRun();
        return true;
    }

    synchronized void shutdown() {
        throttler.cancel();
        updateConnectionMode(ConnectionMode.SHUTDOWN);
        platformState.removeConnectivityChangeListener(connectivityChangeListener);
        platformState.removeForegroundChangeListener(foregroundListener);
        stopStreaming();
        stopPolling();
        clientState.setForcedOffline(true);
        eventProcessor.setOffline(true);
        callInitCallback();
    }

    synchronized void setOnline() {
<<<<<<< HEAD
        boolean wasOffline = clientState.setForcedOffline(false);
        if (wasOffline) {
=======
        if (setOffline) {
            setOffline = false;
            eventProcessor.setOffline(false);
>>>>>>> 4d5c8069
            startUp(null);
        }
    }

    synchronized void setOffline() {
        boolean wasOffline = clientState.setForcedOffline(true);
        if (!wasOffline) {
            throttler.cancel();
            attemptTransition(ConnectionMode.SET_OFFLINE);
            eventProcessor.setOffline(true);
        }
    }

    synchronized void reloadData(final LDUtil.ResultCallback<Void> onCompleteListener) {
        throttler.cancel();
        callInitCallback();
        stopPolling();
        stopStreaming(new LDUtil.ResultCallback<Void>() {
            @Override
            public void onSuccess(Void result) {
                startUp(onCompleteListener);
            }

            @Override
            public void onError(Throwable e) {
                startUp(onCompleteListener);
            }
        });
    }

    private synchronized void updateConnectionMode(ConnectionMode connectionMode) {
        if (connectionInformation.getConnectionMode() == ConnectionMode.STREAMING && initialized) {
            connectionInformation.setLastSuccessfulConnection(getCurrentTimestamp());
        }
        connectionInformation.setConnectionMode(connectionMode);
        try {
            saveConnectionInformation();
        } catch (Exception ex) {
            LDUtil.logExceptionAtErrorLevel(logger, ex, "Error saving connection information");
        }
        updateListenersConnectionModeChanged(connectionInformation);
    }

    private synchronized void onNetworkConnectivityChange(boolean connectedToInternet) {
        if (clientState.isForcedOffline()) {
            // abort if manually set offline
            return;
        }
        if (connectionInformation.getConnectionMode() == ConnectionMode.OFFLINE && connectedToInternet) {
            eventProcessor.setOffline(false);
            throttler.attemptRun();
        } else if (connectionInformation.getConnectionMode() != ConnectionMode.OFFLINE && !connectedToInternet) {
            eventProcessor.setOffline(true);
            throttler.cancel();
            attemptTransition(ConnectionMode.OFFLINE);
        }
    }

    private long getCurrentTimestamp() {
        return Calendar.getInstance(TimeZone.getTimeZone("UTC")).getTimeInMillis();
    }

    synchronized ConnectionInformation getConnectionInformation() {
        if (connectionInformation.getConnectionMode() == ConnectionMode.STREAMING && initialized) {
            connectionInformation.setLastSuccessfulConnection(getCurrentTimestamp());
            saveConnectionInformation();
        }
        return connectionInformation;
    }

    private void triggerPoll() {
        if (!clientState.isForcedOffline()) {
            pollDebouncer.call(() -> {
                doSinglePoll();
                return null;
            });
        }
    }

    private void doSinglePoll() {
        LDContext currentContext = contextDataManager.getCurrentContext();
        fetcher.fetch(currentContext, new LDUtil.ResultCallback<String>() {
            @Override
            public void onSuccess(String flagsJson) {
                contextDataManager.initDataFromJson(currentContext, flagsJson, monitor);
            }

            @Override
            public void onError(Throwable e) {
                if (platformState.isNetworkAvailable()) {
                    logger.error("Error when attempting to get flag data: [{}] [{}]: {}",
                            LDUtil.base64Url(currentContext),
                            currentContext,
                            LogValues.exceptionSummary(e));
                }
                monitor.onError(e);
            }
        });
    }
}<|MERGE_RESOLUTION|>--- conflicted
+++ resolved
@@ -5,14 +5,9 @@
 
 import com.launchdarkly.logging.LDLogger;
 import com.launchdarkly.logging.LogValues;
-<<<<<<< HEAD
 import com.launchdarkly.sdk.LDContext;
 import com.launchdarkly.sdk.android.subsystems.ClientContext;
-import com.launchdarkly.sdk.internal.events.DiagnosticStore;
-import com.launchdarkly.sdk.internal.events.EventProcessor;
-=======
 import com.launchdarkly.sdk.android.subsystems.EventProcessor;
->>>>>>> 4d5c8069
 
 import java.lang.ref.WeakReference;
 import java.util.ArrayList;
@@ -409,14 +404,8 @@
     }
 
     synchronized void setOnline() {
-<<<<<<< HEAD
         boolean wasOffline = clientState.setForcedOffline(false);
         if (wasOffline) {
-=======
-        if (setOffline) {
-            setOffline = false;
-            eventProcessor.setOffline(false);
->>>>>>> 4d5c8069
             startUp(null);
         }
     }
