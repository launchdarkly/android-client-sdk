--- conflicted
+++ resolved
@@ -29,18 +29,12 @@
     private final LDConfig config;
     private final boolean evaluationReasons;
     private final String environmentName;
-<<<<<<< HEAD
+    private final HttpConfiguration http;
     private final LDContext initialEvaluationContext;
     private final boolean initiallyInBackground;
     private final boolean initiallySetOffline;
     private final String mobileKey;
     private final ServiceEndpoints serviceEndpoints;
-    private final boolean useReport;
-=======
-    private final HttpConfiguration http;
-    private final boolean initiallySetOffline;
-    private final String mobileKey;
->>>>>>> 6c5be69c
 
     public ClientContext(
             String mobileKey,
@@ -48,32 +42,22 @@
             LDConfig config,
             String environmentName,
             boolean evaluationReasons,
-<<<<<<< HEAD
+            HttpConfiguration http,
             LDContext initialEvaluationContext,
             boolean initiallyInBackground,
             boolean initiallySetOffline,
-            ServiceEndpoints serviceEndpoints,
-            boolean useReport
-=======
-            HttpConfiguration http,
-            boolean initiallySetOffline
->>>>>>> 6c5be69c
+            ServiceEndpoints serviceEndpoints
     ) {
         this.mobileKey = mobileKey;
         this.baseLogger = baseLogger;
         this.config = config;
         this.environmentName = environmentName;
         this.evaluationReasons = evaluationReasons;
-<<<<<<< HEAD
+        this.http = http;
         this.initialEvaluationContext = initialEvaluationContext;
         this.initiallyInBackground = initiallyInBackground;
         this.initiallySetOffline = initiallySetOffline;
         this.serviceEndpoints = serviceEndpoints;
-        this.useReport = useReport;
-=======
-        this.http = http;
-        this.initiallySetOffline = initiallySetOffline;
->>>>>>> 6c5be69c
     }
 
     protected ClientContext(ClientContext copyFrom) {
@@ -83,17 +67,12 @@
                 copyFrom.config,
                 copyFrom.environmentName,
                 copyFrom.evaluationReasons,
-<<<<<<< HEAD
+                copyFrom.http,
                 copyFrom.initialEvaluationContext,
                 copyFrom.initiallyInBackground,
                 copyFrom.initiallySetOffline,
-                copyFrom.serviceEndpoints,
-                copyFrom.useReport
-=======
-                copyFrom.http,
-                copyFrom.initiallySetOffline
->>>>>>> 6c5be69c
-        );
+                copyFrom.serviceEndpoints
+                );
     }
 
     /**
@@ -131,7 +110,14 @@
     }
 
     /**
-<<<<<<< HEAD
+     * Returns the HTTP configuration.
+     * @return the HTTP configuration
+     */
+    public HttpConfiguration getHttp() {
+        return http;
+    }
+
+    /**
      * Returns the evaluation context that the SDK was initialized with.
      * @return the initial evaluation context
      */
@@ -145,13 +131,6 @@
      */
     public boolean isInitiallyInBackground() {
         return initiallyInBackground;
-=======
-     * Returns the HTTP configuration.
-     * @return the HTTP configuration
-     */
-    public HttpConfiguration getHttp() {
-        return http;
->>>>>>> 6c5be69c
     }
 
     /**
@@ -173,7 +152,6 @@
     public String getMobileKey() {
         return mobileKey;
     }
-<<<<<<< HEAD
 
     /**
      * Returns the base service URIs used by SDK components.
@@ -182,14 +160,4 @@
     public ServiceEndpoints getServiceEndpoints() {
         return serviceEndpoints;
     }
-
-    /**
-     * Returns true if the SDK is configured to use HTTP REPORT mode.
-     * @return true if report mode is enabled
-     */
-    public boolean isUseReport() {
-        return useReport;
-    }
-=======
->>>>>>> 6c5be69c
 }