package com.launchdarkly.sdktest;

import com.launchdarkly.logging.LDLogAdapter;
import com.launchdarkly.logging.LDLogger;
import com.launchdarkly.sdk.EvaluationDetail;
import com.launchdarkly.sdk.LDValue;
import com.launchdarkly.sdk.UserAttribute;
import com.launchdarkly.sdk.android.LaunchDarklyException;
import com.launchdarkly.sdk.android.LDClient;
import com.launchdarkly.sdk.android.LDConfig;

import com.launchdarkly.sdktest.Representations.CommandParams;
import com.launchdarkly.sdktest.Representations.CreateInstanceParams;
import com.launchdarkly.sdktest.Representations.CustomEventParams;
import com.launchdarkly.sdktest.Representations.EvaluateAllFlagsParams;
import com.launchdarkly.sdktest.Representations.EvaluateAllFlagsResponse;
import com.launchdarkly.sdktest.Representations.EvaluateFlagParams;
import com.launchdarkly.sdktest.Representations.EvaluateFlagResponse;
import com.launchdarkly.sdktest.Representations.IdentifyEventParams;
import com.launchdarkly.sdktest.Representations.SdkConfigParams;

import android.app.Application;
import android.net.Uri;

import java.io.IOException;
import java.util.concurrent.ExecutionException;
import java.util.concurrent.Future;
import java.util.ArrayList;
import java.util.List;
import java.util.Map;
import java.util.concurrent.TimeUnit;
import java.util.concurrent.TimeoutException;

/**
 * This class implements all the client-level testing protocols defined in
 * the contract tests service specification, such as executing commands,
 * and configuring / initializing a new client.
 *
 * https://github.com/launchdarkly/sdk-test-harness/blob/main/docs/service_spec.md
 */
public class SdkClientEntity {
  private final LDClient client;
  private final LDLogger logger;

  public SdkClientEntity(Application application, CreateInstanceParams params, LDLogAdapter logAdapter) {
    LDLogAdapter logAdapterForTest = new PrefixedLogAdapter(logAdapter, "test");
    this.logger = LDLogger.withAdapter(logAdapterForTest, params.tag);
    logger.info("Creating client");
    LDConfig config = buildSdkConfig(params.configuration, logAdapterForTest, params.tag);
    long startWaitMs = params.configuration.startWaitTimeMs != null ?
            params.configuration.startWaitTimeMs.longValue() : 5000;
    Future<LDClient> initFuture = LDClient.init(
            application,
            config,
            params.configuration.clientSide.initialUser);
    // Try to initialize client, but if it fails, keep going in case the test harness wants us to
    // work with an uninitialized client
    try {
      initFuture.get(startWaitMs, TimeUnit.MILLISECONDS);
    } catch (InterruptedException | ExecutionException e) {
      logger.error("Exception during Client initialization: {}", e);
    } catch (TimeoutException e) {
      logger.warn("Client did not successfully initialize within {} ms. It could be taking longer than expected to start up", startWaitMs);
    }
    try {
      this.client = LDClient.get();
      if (!client.isInitialized() && !params.configuration.initCanFail) {
        // If `initCanFail` is true, we can proceed with an uninitialized client
        try {
          client.close();
        } catch (IOException e) {}
        throw new RuntimeException("client initialization failed or timed out");
      }
    } catch (LaunchDarklyException e) {
      logger.error("Exception when initializing LDClient: {}", e);
      throw new RuntimeException("Exception when initializing LDClient", e);
    }
  }

  public Object doCommand(CommandParams params) throws TestService.BadRequestException {
    logger.info("Test harness sent command: {}", TestService.gson.toJson(params));
    switch (params.command) {
      case "evaluate":
        return doEvaluateFlag(params.evaluate);
      case "evaluateAll":
        return doEvaluateAll(params.evaluateAll);
      case "identifyEvent":
        doIdentifyEvent(params.identifyEvent);
        return null;
      case "customEvent":
        doCustomEvent(params.customEvent);
        return null;
      case "flushEvents":
        client.flush();
        return null;
      default:
        throw new TestService.BadRequestException("unknown command: " + params.command);
    }
  }

  public EvaluateFlagResponse doEvaluateFlag(EvaluateFlagParams params) {
    EvaluateFlagResponse resp = new EvaluateFlagResponse();
    if (params.detail) {
      EvaluationDetail<?> genericResult;
      switch (params.valueType) {
        case "bool":
          EvaluationDetail<Boolean> boolResult = client.boolVariationDetail(params.flagKey,
                  params.defaultValue.booleanValue());
          resp.value = LDValue.of(boolResult.getValue());
          genericResult = boolResult;
          break;
        case "int":
          EvaluationDetail<Integer> intResult = client.intVariationDetail(params.flagKey,
                  params.defaultValue.intValue());
          resp.value = LDValue.of(intResult.getValue());
          genericResult = intResult;
          break;
        case "double":
          EvaluationDetail<Double> doubleResult = client.doubleVariationDetail(params.flagKey,
                  params.defaultValue.doubleValue());
          resp.value = LDValue.of(doubleResult.getValue());
          genericResult = doubleResult;
          break;
        case "string":
          EvaluationDetail<String> stringResult = client.stringVariationDetail(params.flagKey,
                  params.defaultValue.stringValue());
          resp.value = LDValue.of(stringResult.getValue());
          genericResult = stringResult;
          break;
        default:
          EvaluationDetail<LDValue> anyResult = client.jsonValueVariationDetail(params.flagKey,
                  params.defaultValue);
          resp.value = anyResult.getValue();
          genericResult = anyResult;
          break;
      }
      resp.variationIndex = genericResult.getVariationIndex() == EvaluationDetail.NO_VARIATION ?
              null : Integer.valueOf(genericResult.getVariationIndex());
      resp.reason = genericResult.getReason();
    } else {
      switch (params.valueType) {
        case "bool":
          resp.value = LDValue.of(client.boolVariation(params.flagKey, params.defaultValue.booleanValue()));
          break;
        case "int":
          resp.value = LDValue.of(client.intVariation(params.flagKey, params.defaultValue.intValue()));
          break;
        case "double":
          resp.value = LDValue.of(client.doubleVariation(params.flagKey, params.defaultValue.doubleValue()));
          break;
        case "string":
          resp.value = LDValue.of(client.stringVariation(params.flagKey, params.defaultValue.stringValue()));
          break;
        default:
          resp.value = client.jsonValueVariation(params.flagKey, params.defaultValue);
          break;
      }
    }
    return resp;
  }

  private EvaluateAllFlagsResponse doEvaluateAll(EvaluateAllFlagsParams params) {
    Map<String,LDValue> state = client.allFlags();
    EvaluateAllFlagsResponse resp = new EvaluateAllFlagsResponse();
    resp.state = state;
    return resp;
  }

  private void doIdentifyEvent(IdentifyEventParams params) {
    try {
      client.identify(params.user).get();
    } catch (ExecutionException | InterruptedException e) {
      throw new RuntimeException("Error waiting for identify", e);
    }
  }

  private void doCustomEvent(CustomEventParams params) {
    if ((params.data == null || params.data.isNull()) && params.omitNullData && params.metricValue == null) {
      client.track(params.eventKey);
    } else if (params.metricValue == null) {
      client.trackData(params.eventKey, params.data);
    } else {
      client.trackMetric(params.eventKey, params.data, params.metricValue.doubleValue());
    }
  }

<<<<<<< HEAD
  private LDConfig buildSdkConfig(SdkConfigParams params) {
=======
  private void doAliasEvent(AliasEventParams params) {
    client.alias(params.user, params.previousUser);
  }

  private LDConfig buildSdkConfig(SdkConfigParams params, LDLogAdapter logAdapter, String tag) {
>>>>>>> 70cd0572
    LDConfig.Builder builder = new LDConfig.Builder();
    builder.mobileKey(params.credential);
    builder.logAdapter(logAdapter).loggerName(tag + ".sdk");

    if (params.streaming != null) {
      builder.stream(true);
      if (params.streaming.baseUri != null) {
        builder.streamUri(Uri.parse(params.streaming.baseUri));
      }
      // TODO: initialRetryDelayMs?
    }

    // The only time we should turn _off_ streaming is if polling is configured but NOT streaming
    if (params.streaming == null && params.polling != null) {
      builder.stream(false);
    }

    if (params.polling != null) {
      if (params.polling.baseUri != null) {
        builder.pollUri(Uri.parse(params.polling.baseUri));
      }
      if (params.polling.pollIntervalMs != null) {
        builder.backgroundPollingIntervalMillis(params.polling.pollIntervalMs.intValue());
      }
    }

    if (params.events != null) {
      builder.diagnosticOptOut(!params.events.enableDiagnostics);

      if (params.events.baseUri != null) {
        builder.eventsUri(Uri.parse(params.events.baseUri));
      }
      if (params.events.capacity > 0) {
        builder.eventsCapacity(params.events.capacity);
      }
      if (params.events.flushIntervalMs != null) {
        builder.eventsFlushIntervalMillis(params.events.flushIntervalMs.intValue());
      }
      if (params.events.allAttributesPrivate) {
        builder.allAttributesPrivate();
      }
      if (params.events.flushIntervalMs != null) {
        builder.eventsFlushIntervalMillis(params.events.flushIntervalMs.intValue());
      }
      if (params.events.globalPrivateAttributes != null) {
        String[] attrNames = params.events.globalPrivateAttributes;
        List<UserAttribute> privateAttributes = new ArrayList<>();
        for (String a : attrNames) {
          privateAttributes.add(UserAttribute.forName(a));
        }
        builder.privateAttributes((UserAttribute[]) privateAttributes.toArray(new UserAttribute[]{}));
      }
    }
    // TODO: disable events if no params.events
    builder.evaluationReasons(params.clientSide.evaluationReasons);
    builder.useReport(params.clientSide.useReport);

    return builder.build();
  }

  public void close() {
    try {
      client.close();
      logger.info("Closed LDClient");
    } catch (IOException e) {
      logger.error("Unexpected error closing client: {}", e);
      throw new RuntimeException("Unexpected error closing client", e);
    }
  }
}<|MERGE_RESOLUTION|>--- conflicted
+++ resolved
@@ -184,15 +184,7 @@
     }
   }
 
-<<<<<<< HEAD
-  private LDConfig buildSdkConfig(SdkConfigParams params) {
-=======
-  private void doAliasEvent(AliasEventParams params) {
-    client.alias(params.user, params.previousUser);
-  }
-
   private LDConfig buildSdkConfig(SdkConfigParams params, LDLogAdapter logAdapter, String tag) {
->>>>>>> 70cd0572
     LDConfig.Builder builder = new LDConfig.Builder();
     builder.mobileKey(params.credential);
     builder.logAdapter(logAdapter).loggerName(tag + ".sdk");
