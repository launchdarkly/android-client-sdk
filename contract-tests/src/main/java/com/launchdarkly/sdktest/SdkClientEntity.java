--- conflicted
+++ resolved
@@ -8,21 +8,14 @@
 import com.launchdarkly.sdk.LDContext;
 import com.launchdarkly.sdk.LDValue;
 import com.launchdarkly.sdk.android.Components;
-<<<<<<< HEAD
 import com.launchdarkly.sdk.android.ConfigHelper;
-=======
->>>>>>> 4d5c8069
 import com.launchdarkly.sdk.android.LaunchDarklyException;
 import com.launchdarkly.sdk.android.LDClient;
 import com.launchdarkly.sdk.android.LDConfig;
-
-<<<<<<< HEAD
+import com.launchdarkly.sdk.android.integrations.EventProcessorBuilder;
 import com.launchdarkly.sdk.android.integrations.ServiceEndpointsBuilder;
+
 import com.launchdarkly.sdk.json.JsonSerialization;
-=======
-import com.launchdarkly.sdk.android.integrations.EventProcessorBuilder;
-import com.launchdarkly.sdktest.Representations.AliasEventParams;
->>>>>>> 4d5c8069
 import com.launchdarkly.sdktest.Representations.CommandParams;
 import com.launchdarkly.sdktest.Representations.ContextBuildParams;
 import com.launchdarkly.sdktest.Representations.ContextBuildResponse;
@@ -38,7 +31,6 @@
 import com.launchdarkly.sdktest.Representations.SdkConfigParams;
 
 import android.app.Application;
-import android.net.Uri;
 
 import java.io.IOException;
 import java.util.concurrent.ExecutionException;
@@ -227,8 +219,7 @@
   private LDContext doContextBuildSingle(ContextBuildSingleParams params) {
     ContextBuilder b = LDContext.builder(params.key)
             .kind(params.kind)
-            .name(params.name)
-            .secondary(params.secondary);
+            .name(params.name);
     if (params.anonymous != null) {
       b.anonymous(params.anonymous.booleanValue());
     }
@@ -285,23 +276,13 @@
       }
     }
 
-<<<<<<< HEAD
-    if (params.events != null) {
+    if (params.events == null) {
+      builder.events(Components.noEvents());
+    } else {
       endpoints.events(params.events.baseUri);
       builder.diagnosticOptOut(!params.events.enableDiagnostics);
-
-=======
-    if (params.events == null) {
-      builder.events(Components.noEvents());
-    } else {
-      builder.diagnosticOptOut(!params.events.enableDiagnostics);
-      if (params.events.baseUri != null) {
-        builder.eventsUri(Uri.parse(params.events.baseUri));
-      }
       EventProcessorBuilder eventsBuilder = Components.sendEvents()
-              .allAttributesPrivate(params.events.allAttributesPrivate)
-              .inlineUsers(params.events.inlineUsers);
->>>>>>> 4d5c8069
+              .allAttributesPrivate(params.events.allAttributesPrivate);
       if (params.events.capacity > 0) {
         eventsBuilder.capacity(params.events.capacity);
       }
@@ -312,20 +293,11 @@
         eventsBuilder.flushIntervalMillis(params.events.flushIntervalMs.intValue());
       }
       if (params.events.globalPrivateAttributes != null) {
-<<<<<<< HEAD
-        builder.privateAttributes(params.events.globalPrivateAttributes);
-=======
         eventsBuilder.privateAttributes(params.events.globalPrivateAttributes);
->>>>>>> 4d5c8069
       }
       builder.events(eventsBuilder);
     }
-<<<<<<< HEAD
-    // TODO: disable events if no params.events
-=======
-
-    builder.autoAliasingOptOut(params.clientSide.autoAliasingOptOut);
->>>>>>> 4d5c8069
+
     builder.evaluationReasons(params.clientSide.evaluationReasons);
     builder.useReport(params.clientSide.useReport);
 
