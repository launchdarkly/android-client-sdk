# Change log


All notable changes to the LaunchDarkly Android SDK will be documented in this file. This project adheres to [Semantic Versioning](http://semver.org).

<<<<<<< HEAD
## [2.1.0] - 2017-10-06
=======
## [2.1.0] - 2017-10-13
>>>>>>> b4ad5fde
### Added
- `LDConfig.Builder#setUseReport` method to allow switching the request verb from `GET` to `REPORT`. Do not use unless advised by LaunchDarkly.

### Changed
- `LDClient.init` validates that its arguments are non-null.

### Fixed
- Stream connections are closed completely when the app enters background mode.
- Fewer HTTP requests are made to the LaunchDarkly service when feature flags are updated frequently.
- Potential `NullPointerException` in the `variation` methods.
- Removed spurious error when `LDClient` is initialized while the device is offline.

## [2.0.5] - 2017-06-18
### Fixed
- Potential `ConcurrentModificationException` with `LDClient#unregisterFeatureFlagListener`

## [2.0.4] - 2017-05-26
### Changed
- Modified default and minimum background polling intervals.
- Improved http client lifecycle management.
- Improved offline saving of flags when switching users.

## [2.0.3] - 2017-05-18
### Changed
- Even better thread safety in UserManager when removing change listeners.

## [2.0.2] - 2017-05-03
### Changed
- Improved thread safety in UserManager when removing change listeners.
- Streamlined SDK initialization.

## [2.0.1] - 2017-04-28
### Fixed
- The `Future<LDClient>` returned from `LDClient.init` now also waits for the feature flag rules to be retrieved.

## [2.0.0] - 2017-04-10
### Added
- More configurable flag update mechanisms including the ability to disable streaming. See README.md for details.

### Changed
- API BREAKING CHANGE: Guava ListenableFuture is no longer returned from LDClient. Instead we're returning java.util.concurrent.Future.
- Added configurable background polling.
- Improved Json variation handling.
- Improved stream connection lifecycle management.
- Removed SLF4J logger in LDUser.
- Updated suggested Proguard rules for a smaller footprint.

### Fixed
- [Update to Latest version of OkHttp](https://github.com/launchdarkly/android-client/issues/20)

## [1.0.1] - 2016-11-17
### Added
- Suggested Proguard rules now include keep instructions. This should help with some GSON serialization issues. 
- Log when GSON serialization problem may be occuring.

### Changed
- Updated GSON and okhttp-eventsource dependencies

## [1.0.0] - 2016-09-29
- First release of Android SDK.<|MERGE_RESOLUTION|>--- conflicted
+++ resolved
@@ -3,11 +3,7 @@
 
 All notable changes to the LaunchDarkly Android SDK will be documented in this file. This project adheres to [Semantic Versioning](http://semver.org).
 
-<<<<<<< HEAD
-## [2.1.0] - 2017-10-06
-=======
 ## [2.1.0] - 2017-10-13
->>>>>>> b4ad5fde
 ### Added
 - `LDConfig.Builder#setUseReport` method to allow switching the request verb from `GET` to `REPORT`. Do not use unless advised by LaunchDarkly.
 
