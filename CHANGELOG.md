# Change log

All notable changes to the LaunchDarkly Android SDK will be documented in this file. This project adheres to [Semantic Versioning](http://semver.org).

<<<<<<< HEAD
## [4.1.1] - 2023-01-06
### Fixed:
- The fix for unnecessarily long-lived polling connections in the [3.2.2](https://github.com/launchdarkly/android-client-sdk/releases/tag/3.2.2) release was incomplete: rather than turning off the keep-alive behavior, it only reduced it from 10 minutes to 5 minutes. It should now close the connection immediately after each request as intended.
=======
## [3.6.0] - 2023-01-11
### Added:
- `LDConfig.Builder.applicationInfo()`, for configuration of application metadata that may be used in LaunchDarkly analytics or other product features. This does not affect feature flag evaluations.
>>>>>>> 1c596720

## [3.5.1] - 2023-01-06
### Fixed:
- The fix for unnecessarily long-lived polling connections in the [3.2.2](https://github.com/launchdarkly/android-client-sdk/releases/tag/3.2.2) release was incomplete: rather than turning off the keep-alive behavior, it only reduced it from 10 minutes to 5 minutes. It should now close the connection immediately after each request as intended.

## [4.1.0] - 2022-12-22
### Added:
- `StreamingDataSourceBuilder.streamEvenInBackground`, an option for allowing the SDK to maintain a streaming data connection even when the application is in the background.

## [3.5.0] - 2022-12-22
### Added:
- `StreamingDataSourceBuilder.streamEvenInBackground`, an option for allowing the SDK to maintain a streaming data connection even when the application is in the background.

## [3.4.0] - 2022-12-22
_This release is broken and should not be used. It was an accidental duplicate of 4.1.0._

## [3.3.1] - 2022-12-21
### Fixed:
- If the application is in the background when the SDK is started, the SDK will go into polling mode and immediately make a flag data request to LaunchDarkly. Previously, in this scenario the first poll would not happen until the background poll interval elapsed, so the SDK would effectively never have flag data at initialization time for an app or service that started in the background.

## [4.0.1] - 2022-12-19
### Fixed:
- If the application is in the background when the SDK is started, the SDK will go into polling mode and immediately make a flag data request to LaunchDarkly. Previously, in this scenario the first poll would not happen until the background poll interval elapsed, so the SDK would effectively never have flag data at initialization time for an app or service that started in the background.

## [4.0.0] - 2022-12-07
The latest version of this SDK supports LaunchDarkly's new custom contexts feature. Contexts are an evolution of a previously-existing concept, "users." Contexts let you create targeting rules for feature flags based on a variety of different information, including attributes pertaining to users, organizations, devices, and more. You can even combine contexts to create "multi-contexts." 

This feature is only available to members of LaunchDarkly's Early Access Program (EAP). If you're in the EAP, you can use contexts by updating your SDK to the latest version and, if applicable, updating your Relay Proxy. Outdated SDK versions do not support contexts, and will cause unpredictable flag evaluation behavior.

If you are not in the EAP, only use single contexts of kind "user", or continue to use the user type if available. If you try to create contexts, the context will be sent to LaunchDarkly, but any data not related to the user object will be ignored.

For detailed information about this version, please refer to the list below. For information on how to upgrade from the previous version, please read the [migration guide](https://docs.launchdarkly.com/sdk/client-side/android/migration-3-to-4).

### Added:
- In `com.launchDarkly.sdk`, the types `LDContext` and `ContextKind` define the new context model.
- For all SDK methods that took an `LDUser` parameter, there is now an overload that takes an `LDContext`. The SDK still supports `LDUser` for now, but `LDContext` is the preferred model and `LDUser` may be removed in a future version.
- The `TestData` class in `com.launchdarkly.sdk.android.integrations` is a new way to inject feature flag data programmatically into the SDK for testing—either with fixed values for each flag, or with targeting logic that can return different values for different contexts.

### Changed _(breaking changes from 3.x)_:
- It was previously allowable to set a user key to an empty string. In the new context model, the key is not allowed to be empty. Trying to use an empty key will cause evaluations to fail and return the default value.
- There is no longer such a thing as a `secondary` meta-attribute that affects percentage rollouts. If you set an attribute with that name in `LDContext`, it will simply be a custom attribute like any other.
- The `anonymous` attribute in `LDUser` is now a simple boolean, with no distinction between a false state and a null state.

### Changed (behavioral changes):
- The SDK no longer uses Android's `AlarmManager` API to schedule background polling of flag data. Instead, it uses a simple worker thread. `AlarmManager` notifications could wake up a sleeping device, which is not desirable just for getting flag data.
- Analytics event data now uses a new JSON schema due to differences between the context model and the old user model.
- The SDK no longer adds `device` and `os` values to the user attributes. Applications that wish to use device/OS information in feature flag rules must explicitly add such information.

### Removed:
- Removed all types, fields, and methods that were deprecated as of the most recent 3.x release.
- Removed the `secondary` meta-attribute in `LDUser` and `LDUser.Builder`.
- The `alias` method no longer exists because alias events are not needed in the new context model.
- The `autoAliasingOptOut` and `inlineUsersInEvents` options no longer exist because they are not relevant in the new context model.

## [3.3.0] - 2022-12-02
The primary purpose of this release is to introduce newer APIs for SDK configuration, corresponding to how configuration will work in the upcoming 4.0 release. The corresponding older APIs are now deprecated; switching from them to the newer ones now will facilitate migrating to 4.0 in the future. This also brings the Android SDK's API closer in line with other current LaunchDarkly SDKs, such as the Java SDK and the .NET SDKs.

Previously, most configuration options were set by setter methods in `LDConfig.Builder`. These are being superseded by builders that are specific to one area of functionality: for instance, `Components.streamingDataSource()` and `Components.pollingDataSource()` provide builders/factories that have options specific to streaming or polling, and the SDK's many options related to analytics events are now in a builder returned by `Components.sendEvents()`. Using this newer API makes it clearer which options are for what, and makes it impossible to write contradictory configurations like `.stream(true).pollingIntervalMillis(30000)`.

The new configuration builders also include some options for SDK behavior that could not previously be configured; see "Added".

### Added:
- `Components`, containing factory methods for the various configuration builders.
- Configuration builder classes in `com.launchdarkly.sdk.android.integrations`: `StreamingDataSourceBuilder`, `PollingDataSourceBuilder`, `EventProcessorBuilder`, `HttpConfigurationBuilder`, `ServiceEndpointsBuilder`.
- It is now possible to entirely disable analytics events, by setting `LDConfig.Builder.events()` to `Components.noEvents()`.
- It is now possible to substitute a test fixture for the analytics events subsystem, by creating a custom implementation of `com.launchdarkly.sdk.android.subsystems.EventProcessor`.
- It is now possible to change the initial delay for reconnecting after a stream connection failure, with `StreamingDataSourceBuilder.initialReconnectDelayMillis()`.

### Deprecated:
(all in `LDConfig.Builder`)
- `pollingIntervalMillis`, `stream`: see `PollingDataSourceBuilder`.
- `backgroundPollingIntervalMillis`: see `PollingDataSourceBuilder` and `StreamingDataSourceBuilder`.
- `allAttributesPrivate`, `diagnosticRecordingIntervalMillis`, `eventsCapacity`, `eventsFlushIntervalMillis`, `inlineUsersInEvents`, `privateAttributes`: see `EventProcessorBuilder`.
- `connectionTimeoutMillis`, `headerTransform`, `useReport`, `wrapperName`, `wrapperVersion`: see `HttpConfigurationBuilder`.
- `streamUri`, `pollUri`, `eventsUri`: See `ServiceEndpointsBuilder`.

## [3.2.3] - 2022-11-16
### Fixed:
- The SDK no longer updates SharedPreferences data during every flag evaluation. It was using this to store summary counters for analytics events; however, the small chance that a subset of summary data could be lost, if the application terminated before events were delivered, was outweighed by the performance cost (and other types of analytics data were not being stored like this anyway). It now uses a simpler in-memory data structure. ([#194](https://github.com/launchdarkly/android-client-sdk/issues/194))

## [3.2.2] - 2022-10-27
### Fixed:
- The SDK was using a connection pool with a keep-alive interval of at least 10 minutes for polling requests. This has been removed and each request now uses a new connection. The keep-alive behavior was not desirable for foreground polling: foreground polling is only done if streaming was explicitly disabled, which would likely be because the application does _not_ want to leave a connection open. And it was of no use for background polling, since the interval for that is at least an hour. One undesirable consequence was that if the 10-minute interval expired after the device had gone to sleep, the small amount of network traffic involved in shutting down the connection could wake the device up again.

## [3.2.1] - 2022-09-28
### Fixed:
- The SDK now detects and cancels any repeating polling task that might have been left over from a previous run of the application. The potential problem was that if an application crashed or otherwise did not shut down cleanly, an "alarm" notification used by the SDK for polling could continue to exist, causing the application to be started again and to keep polling for LaunchDarkly flag data, even though the user intended to shut down the application. With this fix, such an unintended restart could still happen once, but the SDK will detect this condition and stop the notification from continuing to fire. In the future the SDK may be changed more broadly to stop using the AlarmManager API so that such restarts cannot happen at all, but this fix mitigates the problem in the meantime. ([#188](https://github.com/launchdarkly/android-client-sdk/issues/188))

## [3.2.0] - 2022-08-23
The purpose of this release is to introduce a new logging facade, [`com.launchdarkly.logging`](https://github.com/launchdarkly/java-logging), to streamline how logging works in LaunchDarkly Java and Android code.

Previously, the Android SDK always used Timber for logging. This sometimes led to conflicts with an application's separate use of Timber, as described in [#88](https://github.com/launchdarkly/android-client-sdk/issues/88) and [#147](https://github.com/launchdarkly/android-client-sdk/issues/147).

In this release, the default behavior is still to use Timber, but the logging facade can also be configured programmatically to do simple Android logging without Timber, or to forward output to another framework such as `java.util.logging`, or to multiple destinations, or to capture output in memory. In a future major version release, the default behavior may be changed so that the SDK does not require Timber as a dependency.

### Added:
- In [`LDConfig.Builder`](https://javadoc.io/doc/com.launchdarkly/launchdarkly-android-client-sdk/latest/com/launchdarkly/sdk/android/LDConfig.Builder.html), the new methods `logAdapter`, `logLevel`, and `loggerName`, for the new logging capabilities mentioned above.
- New class `LDTimberLogging` for configuring the SDK's Timber integration.
- New class `LDAndroidLogging` for configuring the SDK to use the Android logging API without Timber.

## [3.1.8] - 2022-08-23
### Changed:
- Changed throttling/jitter logic that used `java.util.Random` to use `java.security.SecureRandom`. Even though in this case it is not being used for any cryptographic purpose, but only to produce a pseudo-random delay, static analysis tools may still report every use of `java.util.Random` as a security risk by default. The purpose of this change is simply to avoid such warnings; it has no practical effect on the behavior of the SDK.

### Fixed:
- The map of existing `LDClient` instances was not being cleared after calling `close()`. ([#108](https://github.com/launchdarkly/android-client-sdk/issues/108))
- Fixed a bug that caused an `ExecutorService` object to be unnecessarily created when `flush()` was called.
- The SDK did not correctly persist versioning information when a flag was deleted or archived. In an edge case where flag updates are received out of order, this could cause a deleted flag to appear to be undeleted.
- Setting `baseUri` or `streamUri` to a URI with a trailing slash could cause requests to fail. Now the SDK works correctly regardless of whether these URIs have a trailing slash or not.
- The SDK was including `"anonymous": false` in analytics event data for users where the `anonymous` property had not been set at all. In the current user model, `"anonymous": false` is subtly different from not setting the property (flag rules referencing `anonymous` will only work if it is explicitly set), so the event data should accurately represent this by omitting the property if it was omitted.
- Fixed a bug that could cause a NullPointerException when calling `variation` methods, in an edge case where the SDK received inconsistent data of a kind that the LaunchDarkly services would not normally send (an evaluation result with a value but no variation). This should not be possible in practice, but could happen in test scenarios.

## [3.1.7] - 2022-08-17
### Fixed:
- All Timber logs now use a consistent tag `LaunchDarklySdk`. (Thanks, [audkar](https://github.com/launchdarkly/android-client-sdk/pull/178)!)

## [3.1.6] - 2022-08-01
### Added:
- CI builds now include the [SDK test harness](https://github.com/launchdarkly/sdk-test-harness), a standardized contract test suite that validates the SDK's behavior against simulated LaunchDarkly endpoints.

### Fixed:
- Deadlock between `Throttler` and `ConnectivityManager`. (Thanks, [res0nance](https://github.com/launchdarkly/android-client-sdk/pull/163)!)
- Remove object-level locking in `LDClient` that caused synchronous `init()`s to unnecessarily block other methods, resulting in ANRs.

## [3.1.5] - 2022-05-05

### Fixed
- Prevent `NullPointerException` when event buffer is full and `diagnosticOptOut` is true. (Thanks, [mattyway](https://github.com/launchdarkly/android-client-sdk/pull/160)!)

## [3.1.4] - 2022-03-23
### Fixed
- Removed Android Appcompat dependency.
- Bump version of okhttp from 4.9.1 to 4.9.2.
- Prevent multiple allocations of the DiagnosticEventProcessor.
- Removed application `android:label` attribute from the SDK's manifest. (Thanks, [Exaper](https://github.com/launchdarkly/android-client-sdk/pull/156)!)

## [3.1.3] - 2022-02-24
### Fixed
- Add explicit proguard directives for keeping BroadcastReceivers
- Bump version of git-publish gradle plugin from 3.0.0 to 3.0.1.

## [3.1.2] - 2021-12-17
### Fixed
- Bump version of gson dependency from 2.8.6 to 2.8.9.

## [3.1.1] - 2021-09-03
### Fixed
- Removed the `android:allowBackup` tag from the SDK's `AndroidManifest.xml` file to avoid requiring applications to explicitly replace the tag if given a different value. ([#138](https://github.com/launchdarkly/android-client-sdk/issues/138))
- Changed the SDK's network detection check to consider network transport over a VPN as a connected state. This fixes an issue where the SDK would prevent network requests on a VPN due to considering the network to be unavailable. (Thanks, [lguipeng](https://github.com/launchdarkly/android-client-sdk/pull/137)!)

## [3.1.0] - 2021-08-06
### Added
- The SDK now supports the ability to control the proportion of traffic allocation to an experiment. This works in conjunction with a new platform feature now available to early access customers.

## [3.0.2] - 2021-07-16
### Fixed
- Catch `SecurityException` when thrown on call to `getNetworkCapabilities` used to detect current network availability. ([#129](https://github.com/launchdarkly/android-client-sdk/issues/129))
- Explicitely flag `PendingIntent`s as `FLAG_IMMUTABLE` on Android SDK versions that support doing so. Explicitly specifying mutability is required when targeting Android S+. ([#133](https://github.com/launchdarkly/android-client-sdk/issues/133))

## [3.0.1] - 2021-06-25
### Fixed
- The Android manifest has been updated to explicitly specify the `android:exported` attribute on declared `receiver` elements. This is to meet [new requirements](https://developer.android.com/about/versions/12/behavior-changes-12#exported) in the upcoming Android 12 release.
- Increased the compile-time dependency on `jackson-databind` to 2.10.5.1, due to [CVE-2020-25649](https://nvd.nist.gov/vuln/detail/CVE-2020-25649).
- Update the dependency on the shared [launchdarkly/java-sdk-common](https://github.com/launchdarkly/java-sdk-common) to 1.1.2 to prevent Jackson from showing up as a transitive dependency in tools that inspect module metadata.

## [2.14.2] - 2021-06-02
### Fixed
- Added check to prevent `NullPointerException` in `DiagnosticEventProcessor.stopScheduler` when `LDClient.close` is called before the application is foregrounded when the SDK was initialized in the background. ([#127](https://github.com/launchdarkly/android-client-sdk/issues/127))
- Log message warning that JSON flag was requested as a String has been updated to include the key of the flag requested to assist in discovering which flag is being requested with an unexpected type. ([#116](https://github.com/launchdarkly/android-client-sdk/issues/116))

## [3.0.0] - 2021-05-07
This major version has an accompanying [Migration Guide](https://docs.launchdarkly.com/sdk/client-side/android/migration-2-to-3). Please see the guide for more information on updating to this version of the SDK, as the following is just a summary of the changes.

Usages of `Gson` provided types have been removed from the public API, replacing `JsonElement` with `LDValue` provided by the SDK. `LDValue` can represent the same values as a `JsonElement`, but has a diferent API. See the [API documentation](https://launchdarkly.github.io/android-client-sdk/com/launchdarkly/sdk/LDValue.html) for a detailed reference.
### Added
- `LDConfig.Builder` customization:
  * The `autoAliasingOptOut` configuration option that is used to control the new automatic aliasing behavior of the `identify` method; by setting `autoAliasingOptOut` to true, `identify` will not automatically generate alias events.
  * The `headerTransform` configuration option that supersedes the previous `additionalHeaders` configuration option by allowing fully dynamic updating of headers for requests the SDK makes to the LaunchDarkly service.
  * The `privateAttributes` configuration option that replaces `setPrivateAttributeNames`, specifying the private attributes as vararg `UserAttribute` arguments rather than a `Set<String>`. This allows easily specifying built-in attributes.
- `LDUser(String)` constructor that creates a fully default user.
- New accessors for `LDUser`
  * `getAttribute(UserAttribute)` for programmatically retrieving attribute values.
  * `getCustomAttributes()` for retrieving the currently set custom attributes.
  * `getPrivateAttributes()` for retrieving the attributes set to be private on this user.
  * `isAttributePrivate(UserAttribute)` for checking if a given attribute is private.
  * Getters for all built-in attributes, e.g. `getName()`
- New `LDUser.Builder` methods  overloads for `custom` and `privateCustom`:
  * `custom(String, boolean)` and `privateCustom(String, boolean)` for setting custom attributes to boolean values.
  * `custom(String, int)`, `privateCustom(String, int)`, `custom(String, double)`, and `privateCustom(String, double)` for setting custom attributes to numeric values.
  * `custom(String, LDValue)` and `privateCustom(String, LDValue)` for setting custom attributes to arbitrary data.
- The `UserAttribute` class, which provides a less error-prone way to refer to user attribute names in configuration. This class can also be used to get arbitrary attribute- `LDClient` functionality:
  * The `alias` method that is used to associate two user objects for analytics purposes with an alias event.
  * `jsonValueVariation` and `jsonValueVariationDetail`. These are equivalent to the removed `jsonVariation` and `jsonVariationDetail` other than using `LDValue` instead of `JsonElement`.
  * `trackData(String, LDValue)` which replaces `track(String, JsonElement)`. Other than changing to use `LDValue` the behavior is the same.
  * `trackMetric(String, LDValue, double)` which replaces `track(String, JsonElement, Double)`. This also uses `LDValue` rather than `JsonElement`, and requires a metric value. Otherwise use `trackData`.
- The `LDGson` and `LDJackson` classes, which allow SDK classes like `LDUser` to be easily converted to or from JSON using the popular Gson and Jackson frameworks.
- `EvaluationDetail.fromValue` and `EvaluationDetail.error` factory methods.
- `LDHeaderUpdater` interface for the new `headerTransform` configuration option.
### Fixed
- Fixed an issue where the SDK could log error level messages when attempting to send diagnostic events without an internet connection. The SDK will no longer attempt to send diagnostic events when an internet connection is known to be unavailable, and will not log an error level message if the connection fails. Thanks to @valeriyo for reporting ([#107](https://github.com/launchdarkly/android-client-sdk/issues/107)).
- Fixed an issue where `LDUser` instances created before calling `LDClient.init` without specifying a key would have the key `UNKNOWN_ANDROID` rather than a device unique key.
- Fixed an issue where flags listeners would be informed of changes to unchanged flags whenever the SDK receives an entire flag set (on a new stream connection, a poll request, or any stream updates behind a relay proxy).
- Fixed an issue where a `NullPointerException` is thrown if `LDClient.close()` is called multiple times.
- Improved the proguard/R8 configuration to allow more optimization. Thanks to @valeriyo for requesting ([#106](https://github.com/launchdarkly/android-client-sdk/issues/106))
- Fixed a potential issue where the SDK could cause additional throttling on requests to the backend service when previously throttled requests had been cancelled before completion.
### Changed (requirements/dependencies/build)
- Migrated from using the Android Support Libraries to using AndroidX from Jetpack. Using AndroidX requires the `android.useAndroidX` Android Gradle plugin flag to be set to `true` in your application's `gradle.properties` file. If your application previously set the `android.enableJetifier` Android Gradle plugin flag to `true` in it's `gradle.properties` file soley for the LaunchDarkly SDK, this flag can now be removed. Thanks to everyone who requested this enhancement ([#103](https://github.com/launchdarkly/android-client-sdk/issues/103)).
- The minimum Android API version has been raised from API level 16 (Android 4.1 Jelly Bean) to API level 21 (Android 5.0 Lollipop).
- The SDK no longer has a dependency on Google Play Services. This dependency was only used on pre-21 Android API levels to improve TLS 1.2 compatibility, as the minimum Android version has been raised to 21, the dependency is no longer necessary.
- The SDK is now built with modern Gradle (6.7, Android plugin 4.1.3) and uses Java 8.
### Changed (API)
- Package names have changed: the main SDK classes are now in `com.launchdarkly.sdk` and `com.launchdarkly.sdk.android`.
- All `LDConfig.Builder` setters have been renamed to remove the `set` prefix, e.g. `LDConfig.Builder.setMobileKey` has been renamed to `LDConfig.Builder.mobileKey`.
- `LDClient` API changes:
  * `boolVariation` and `intVariation` no longer use nullable object types for argument and return values, instead using primitive types, e.g. `Boolean boolVariation(String, Boolean)` became `boolean boolVariation(String, boolean)`.
  * `boolVariationDetail` and `intVariationDetail` no longer use nullable object types for argument values, instead using primitive types, e.g. `boolVariationDetail(String, Boolean)` became `boolVariationDetail(String, boolean)`.
  * `allFlags()` now returns `Map<String, LDValue>` rather than `Map<String, ?>`. Rather than the returned `Map` containing `Boolean`, `Float`, and `String` typed objects, with JSON values represented as strings, the `Map` contains `LDValue` typed objects which return the source type (including complex types such as JSON arrays and objects).
- `EvaluationDetail.getVariationIndex()` now returns `int` instead of `Integer`. No variation index is now represented as the constant `EvaluationReason.NO_VARIATION`.
- `EvaluationReason` is now a single concrete class rather than an abstract base class. Usages of the sub-classes can be replaced with the base class.
### Changed (behavioral)
- The default polling domain (configurable with `LDConfig.Builder.pollUri`) has changed from `app.launchdarkly.com` to `clientsdk.launchdarkly.com`.
- The default `eventsUri` used to send events to the service has changed from `https://mobile.launchdarkly.com/mobile` to `https://mobile.launchdarkly.com`. The SDK will now append the expected endpoint path (`/mobile`) to the configured `Uri`, which is more consistent with other LaunchDarkly SDKs.
- For compatibility with older SDK behavior, the `LDClient.stringVariation` method could be used to retrieve JSON flags in a serialized representation. This compatibility behavior has been removed, and attempts to request a JSON valued flag using `stringVariation` will behave the same as other mismatched type variation calls.
- The `LDClient.identify` method will now automatically generate an alias event when switching from an anonymous to a known user. This event associates the two users for analytics purposes as they most likely represent a single person. This behavior can be disabled with the `autoAliasingOptOut` configuration option.
- All log messages are now tagged `LaunchDarklySdk` for easier filtering. Thanks to @valeriyo for the suggestion ([#113](https://github.com/launchdarkly/android-client-sdk/issues/113)).
- `LDUser` now overrides `equals`, `hashCode`, and `toString` with appropriate implementations.
- `LDUser.Builder.country(String)` and `LDUser.Builder.privateCountry(String)` no longer attempt to look up the country from the provided `String` (attempting to match it as an ISO-3166-1 alpha-2, alpha-3 code; or a country name) and set the country to the resultant IOS-3166-1 alpha-2 only if successful. The SDK no longer gives this attribute special behavior, and sets the user's country attribute directly as the provided `String`.
### Removed
- `LDConfig.Builder`:
  * `setBaseUri(Uri)` has been removed. Please use `setPollUri(Uri)` instead.
  * `setAdditionalHeaders(Map<String,String>)` has been removed. Please use `headerTransform(LDHeaderUpdater)` instead.
  * `setPrivateAttributeNames(Set<String>)` has been removed. Please use `privateAttributes(UserAttribute...)` instead.
- `LDUser.Builder`:
  * `country(LDCountryCode)` and `privateCountry(LDCountryCode)` have been removed. Use `country(String)` or `privateCountry(String)` to set the country value on a user.
  * `custom(String, Number)` and `privateCustom(String, Number)` have been removed. Use the `(String, int)` or `(String, double)` overloads instead.
  * `custom(String, Boolean)` and `privateCustom(String, Boolean)` have been removed. Use `custom(String, boolean)` or `privateCustom(String, boolean)` instead.
  * `custom(String, List<String>)`, `LDUser.customString(String, List<String>)`, `LDUser.privateCustomString(String, List<String>)`. Use `custom(String, LDValue)` and `privateCustom(String, LDValue)` instead.
  * `customNumber(String, List<Number>)` and `LDUser.privateCustomNumber(String, List<Number>)`. Use `custom(String, LDValue)` and `privateCustom(String, LDValue)` instead.
- `LDClient`:
  * `floatVariation` and `floatVariationDetail` have been removed. Use `doubleVariation` and `doubleVariationDetail` instead.
  * `jsonVariation` and `jsonVariationDetail` have been removed. Use `jsonValueVariation` and `jsonValueVariationDetail` instead.
  * `track(String, JsonElement)` and `track(String, JsonElement, Double)` overloads have been removed, please use the designated methods `trackData(String, LDValue)` and `trackMetric(String, LDValue, double)` instead.
- The public constructor for `EvaluationDetail` has been hidden. Use the new factory methods `EvaluationDetail.fromValue` and `EvaluationDetail.error` instead.
- The concrete sub-classes of `EvaluationReason` have been removed in favor of making `EvaluationReason` a concrete class. The accessors on the sub-classes have been moved to the base class. Instead of using `instanceOf` to determine the type, use `getKind()`.
- `LDCountryCode` has been removed as no SDK APIs use this class.
- All classes and interfaces in the `com.launchdarkly.sdk.android.flagstore`, `com.launchdarkly.sdk.android.gson`, `com.launchdarkly.sdk.android.response`, and `com.launchdarkly.sdk.android.tls` packages. These classes and interfaces were not intended for external use.
- `Debounce`, `FeatureFlagFetcher`, `SummaryEventSharedPreferences`, `UserSummaryEventSharedPreferences`, and `Util` in `com.launchdarkly.sdk.android`. These deprecated classes and interfaces were not intended for external use.


## [2.14.1] - 2021-01-14
### Fixed
- Before this release, the SDK could cause an uncaught exception on certain Android implementations, when scheduling a future poll request under certain situations. This fix extends a previous fix implemented in the [2.9.1 release](https://github.com/launchdarkly/android-client-sdk/releases/tag/2.9.1) of the SDK, which catches `SecurityException`s thrown by the alarm manager when registering an alarm for the next poll. This `SecurityException` was introduced by Samsung on their Lollipop and later Android implementions, and is thrown when the application has at least 500 existing alarms when registering a new alarm. After recent reports of the alarm manager throwing an `IllegalStateException` rather than a `SecurityException` under the same conditions but different Android implementations, this release broadens the exception handling when scheduling a poll request to safeguard against other exception types.

## [2.14.0] - 2020-12-17
### Added
- Added `LDConfig.Builder.setPollUri` configuration setter that is equivalent to the now deprecated `setBaseUri`.
- Added `LDConfig.getPollUri` configuration getter that is equivalent to the now deprecated `getPollUri`.
- Added `LDClient.doubleVariation` for getting floating point flag values as a `double`. This is preferred over the now deprecated `floatVariation`.
### Fixed
- Improved event summarization logic to avoid potential runtime exceptions. Thanks to @yzheng988 for reporting ([#105](https://github.com/launchdarkly/android-client-sdk/issues/105)).
- Internal throttling logic would sometimes delay new poll or stream connections even when there were no recent connections. This caused switching active user contexts using `identify` to sometimes delay retrieving the most recent flags, and therefore delay the completion of the returned `Future`.
### Changed
- The maximum delay the internal throttling logic could delay a flag request has been reduced to 60 seconds.
### Deprecated
- Deprecated `LDConfig.Builder.setBaseUri` and `LDConfig.getBaseUri`, please use `setPollUri` and `getPollUri` instead.
- Deprecated `LDClient.floatVariation`, please use `doubleVariation` for evaluating flags with floating point values.

## [2.13.0] - 2020-08-07
### Added
- Allow specifying additional headers to be included on HTTP requests to LaunchDarkly services using `LDConfig.Builder.setAdditionalHeaders`. This feature is to enable certain proxy configurations, and is not needed for normal use.

## [2.12.0] - 2020-05-29
### Added
- Added a new configuration option, `maxCachedUsers` to LDConfig. This option allows configuration of the limit to how many users have their flag values cached locally in the device's SharedPreferences.
### Fixed
- Fixed a NPE that could occur when calling a variation methods with a flag key that does not exist locally or is of the wrong type. This issue could only occur if a null fallback value was provided.
- Previously, the SDK manifest required the SET_ALARM permission. This permission was never used, so it has been removed.
### Changed
- For polling requests, the SDK uses OkHttp with a cache configured. Previously the cache directory was set to the main application cache directory. This has been changed to a subdirectory of the application cached directory.
### Deprecated
- Packages that contained only deprecated classes. `flagstore`, `flagstore.sharedprefs`, `gson`, `response`, and `tls`.

## [2.11.0] - 2020-02-28
### Added
- The SDK now periodically sends diagnostic data to LaunchDarkly, describing the version and configuration of the SDK, the Android API SDK version number, and performance statistics. No credentials, Android device IDs, or other identifiable values are included. This behavior can be disabled with `LDConfig.Builder.setDiagnosticOptOut(boolean)` or configured with `LDConfig.Builder.setDiagnosticRecordingInterval(int)`.
- New `LDConfig.Builder` field setters `setWrapperName(String)` and `setWrapperVersion(String)`. These allow a library wrapping the SDK (for example, the React Native SDK) to identify itself for usage data.
### Fixed
- Fixed an issue where in some cases the future associated with an `init` or `identify` call would never complete if the network status or foreground state changed before the future had completed. Also improved test coverage of this behavior.
### Deprecated
- `UserSummaryEventSharedPreferences`, `SummaryEventSharedPreferences`, `FeatureFlagFetcher`, `Util`, and `Debounce`. These classes were only intended for internal SDK use, and will be removed in the next major release to reduce the number of exposed classes.

## [2.10.0] - 2020-01-30
### Added
- The SDK now specifies a uniquely identifiable request header when sending events to LaunchDarkly to ensure that events are only processed once, even if the SDK sends them two times due to a failed initial attempt.
### Deprecated
- All classes in sub-packages, which were only intended for use by the SDK. These classes will be removed in the next major release.
- `LDCountryCode`, as well as `LDUser` setters that took `LDCountryCode` as an argument. The `String` overloads should be used instead, as these will be removed in the next major release. Until that release the additional validation on the country fields will remain, see the Javadoc for more information.

## [2.9.1] - 2020-01-03
### Fixed:
- Removed possibility of fatal `SecurityException` on Samsung devices that would be triggered when the SDK attempted to register an alarm to trigger a future poll when the application process already had 500 alarms registered. This limit is only present on Samsung's versions of Android Lollipop and later. The SDK will now catch this error if it occurs to prevent killing the host application.
- Rarely, the client would deliver its initial "identify" event to LaunchDarkly immediately rather than waiting for the configured flush interval.
- Fixed some malformed Javadoc comments.

## [2.9.0] - 2019-10-25
### Added
- Added support for new LaunchDarkly experimentation features. See `LDClient.track(String, JsonElement, Double)` for recording numeric metrics.
- Substantially improved test coverage for SDK behavior in different Application states (network connectivity and backgrounding).
### Fixed
- The `Future` returned by `LDClient.identify` could not complete as intended for certain connectivity states. When in a background state this could not complete until the next background polling cycle, or never if background polling was disabled.

## [2.8.5] - 2019-07-29
### Added:
- Added a CircleCI badge to the project readme.
### Fixed
- Fix a bug introduced in 2.8.0 that could cause the SDK to enter a bad state where it would no longer connect to the flag stream if `identify()` was called rapidly.
- Reverted an unintentional behavior change introduced in 2.8.0 when `LDClient.init` is given zero as the timeout argument. Before 2.8.0, this would not wait for initialization and return the client immediately. For 2.8.0-2.8.4 this was changed to wait indefinitely for initialization, 2.8.5 restores the earlier behavior.

## [2.8.4] - 2019-06-14
### Fixed
- Deadlock when waiting on main thread for `identify` call.
- ConcurrentModificationException caused by PollingUpdater or ConnectivityReceiver iterating over LDClient instances during initialization.

## [2.8.3] - 2019-05-22
### Added
- Improved error handling on flag store migration.
### Fixed
- ClassCastException when migrating flag store from certain early Android SDK versions.

## [2.8.2] - 2019-05-14
### Fixed
- Thread leak (introduced in 2.8.0) when calling `identify()` on `LDClient` instances.

## [2.8.1] - 2019-05-06
### Changed
- Changed the artifact id from `com.launchdarkly:launchdarkly-android-client` to `com.launchdarkly:launchdarkly-android-client-sdk`
- Changed repository references to use the new URL

There are no other changes in this release. Substituting `com.launchdarkly:launchdarkly-android-client` version 2.8.0 with `com.launchdarkly:launchdarkly-android-client-sdk` version 2.8.1 will not affect functionality.

## [2.8.0] - 2019-05-03
### Added
- LDAllFlagsListener interface that can be registered to a LDClient instance. The SDK will call the listener's onChange method whenever it receives an update, passing a list of any flag keys that were updated to the listener.
- Class ConnectionInformation that contains information about the current status of the SDK. This class can be retrieved with the method getConnectionInformation on a LDClient instance and contains information on the current connectivity mode, timestamps of most recent successful and unsuccessful connections to LaunchDarkly, as well as information on the most recent connection failure (if any).
- LDStatusListener interface that can be registered to a LDClient instance. The interface has a method onConnectionModeChanged that will be called when the LDClient instance transitions between connectivity modes (due to foreground status changes, network connectivity changing, or explicitly being set). The listener also has a method onInternalFailure that will be called when the instance experiences a failure updating it's flag store. The SDK is expected to recover from these failures, the listener is supplied to allow more informed monitoring of any underlying reasons the flag store may be not up to date.
- Demo of new ConnectionInformation functionality to example application.
### Removed
- Internal usages of Guava
### Fixed
- Potential issue that could cause dropping of flag updates if SDK received updates in close succession.
- SDK will no longer assume that the application is started in the foreground, which can be untrue if started by Android's ActivityManager in response to a broadcast.
### Note on future releases

The LaunchDarkly SDK repositories are being renamed for consistency. This repository is now `android-client-sdk` rather than `android-client`.

The artifact id will also change. In the 2.8.0 release, it is still `com.launchdarkly:launchdarkly-android-client`; in all future releases, it will be `com.launchdarkly:launchdarkly-android-client-sdk`. No further updates to the `com.launchdarkly:launchdarkly-android-client` artifact will be published after this release.

## [2.7.0] - 2019-04-02
### Added
- The new configuration option `setEvaluationReasons(true)` causes LaunchDarkly to report information about how each feature flag value was determined; you can access this information with the new client methods `boolVariationDetail`, `stringVariationDetail`, etc. The new methods return an object that contains both the flag value and a "reason" object which will tell you, for instance, if the user was individually targeted for the flag or was matched by one of the flag's rules, or if the flag returned the default value due to an error. For more information, see the SDK Reference Guide on [evaluation reasons](https://docs.launchdarkly.com/sdk/concepts/evaluation-reasons).
- The new client method `getVersion()` returns the version string of the SDK.
### Fixed
- Bug causing `boolVariation`, `intVariation`, and `floatVariation` to always return `null` if `fallback` argument was `null`.
- Potential issue where environment versions for flag updates could compare incorrectly due to floating point coercion.
- Summary events for unknown flags (flags evaluated without any stored value, variation, or version) now include the returned value as intended.
- Inaccurate events caused by data for flag version and variation being unsynchronized with flag value.
- Bug causing some events to be dropped from summary counts due to data race in sending and updating summary events.
- Potential `ClassCastException` crash on some devices due to old version of OkHttp.
- Improved documentation comments throughout.
- Crash on migration when no primary mobile key is specified.
### Removed
- CircleCI V1 config file
## [2.6.0] - 2019-01-22
### Added
- Support for connecting to multiple environments through LDClient interface.
- Security provider hot patch for devices without support for TLSv1.2 (requires Google Play Services to be successful).
### Changed
- Use Timber formatting instead of String concatenation in logging.
- Replace Log calls with Timber in example app.
### Fixed
- Client now parses and stores flag version information correctly in polling mode, allowing these fields to be included in feature and summary events.
- Prevent example app from permanently closing LDClient on first backgrounding.
### Removed
- Support for Android Ice Cream Sandwich, 4.0.3, API 15
## [2.5.4] - 2018-10-25
### Changed
- Outbound HTTP requests now have an authentication scheme token in `Authorization` request headers

### Fixed
- Polling for flag updates might block the main thread
- Refactored map synchronization to avoid crashes in apps build with Gradle 3.3.0-alpha11
- Restored support for network connectivity detection in Android 7.0+ devices

## [2.5.3] - 2018-09-27
### Fixed
- Restored support for initializing `LDClient` on non-main threads

## [2.5.2] - 2018-09-11
### Fixed
- Handling of `Future` returned by `LDClient.init()`
- `Date` HTTP header parsing specifies US locale

## [2.5.1] - 2018-08-13
### Fixed
- `ClassCastException` when calling `variation` methods due to internal storage schema changes between releases 2.3.x and 2.4.0.
- `LDUser.Builder.custom()` no longer returns `UnsupportedOperationException`.

## [2.5.0] - 2018-06-12
### Changed
- `LDClient#identify(LDUser)` now returns a `Future<Void>` so that the app can be notified when flag values have been refreshed for the updated user.

## [2.4.1] - 2018-06-06
### Fixed
- Removed the unused `com.noveogroup.android:android-logger` dependency that prevented some consuming apps from assembling.

## [2.4.0] - 2018-06-03
### Added
- To reduce the network bandwidth used for analytics events, feature request events are now sent as counters rather than individual events, and user details are now sent only at intervals rather than in each event. These behaviors can be modified through the LaunchDarkly UI and with the new configuration option `inlineUsersInEvents`. For more details, read [Data Export](https://docs.launchdarkly.com/home/data-export).
- New method `setInlineUsersInEvents` in `LDConfig`. When `true` includes the full user (excluding private attributes) in analytics `feature` and `custom` events. When `false` includes only the `userKey`. Default: `false`.

### Changed
- Updated `Timber` dependency to version `4.7.0`.

## [2.3.2] - 2018-05-02
### Fixed
- Application class removed from SDK, to avoid conflict with apps

## [2.3.1] - 2018-04-20
### Changed
- SDK logging is now using [Timber](https://github.com/JakeWharton/timber).
- Increased the maximum backoff time for stream reconnection to 1 hour.
- The `setOnline()` method may be throttled if called too frequently.

## [2.3.0] - 2018-03-21
### Added
- Support for enhanced feature streams, facilitating reduced SDK initialization times.

## [2.2.1] - 2018-03-11
### Changed
- The minimum polling interval is now 5 minutes, and the default event publishing interval is 30 seconds.
- HTTP requests are cached in the app's cache directory.
- The SDK now provides a `consumer-proguard-rules.pro` file containing recommended ProGuard rules.
- Due to a Guava dependency update, we recommend a new ProGuard rule which you may need to add if the rules in `consumer-proguard-rules.pro` are not applied automatically:
```
-dontwarn com.google.errorprone.annotations.**
```

### Fixed
- Restored support for Java 1.7.

## [2.2.0] - 2018-01-25
## Added
- Support for specifying [private user attributes](https://docs.launchdarkly.com/home/users/attributes) in order to prevent user attributes from being sent in analytics events back to LaunchDarkly. See the `allAttributesPrivate` and `setPrivateAttributeNames` methods on `LDConfig.Builder` as well as the `privateX` methods on `LDUser.Builder`.

## [2.1.1] - 2017-11-27
### Fixed
- `AndroidManifest.xml` no longer enforces `supportsRtl="true"`
- Client no longer reconnects after detecting an invalidated mobile key
- Client can be initialized outside the main thread. Thanks @jonathanmgrimm!

## [2.1.0] - 2017-10-13
### Added
- `LDConfig.Builder#setUseReport` method to allow switching the request verb from `GET` to `REPORT`. Do not use unless advised by LaunchDarkly.

### Changed
- `LDClient.init` validates that its arguments are non-null.

### Fixed
- Stream connections are closed completely when the app enters background mode.
- Fewer HTTP requests are made to the LaunchDarkly service when feature flags are updated frequently.
- Potential `NullPointerException` in the `variation` methods.
- Removed spurious error when `LDClient` is initialized while the device is offline.

## [2.0.5] - 2017-06-18
### Fixed
- Potential `ConcurrentModificationException` with `LDClient#unregisterFeatureFlagListener`

## [2.0.4] - 2017-05-26
### Changed
- Modified default and minimum background polling intervals.
- Improved http client lifecycle management.
- Improved offline saving of flags when switching users.

## [2.0.3] - 2017-05-18
### Changed
- Even better thread safety in UserManager when removing change listeners.

## [2.0.2] - 2017-05-03
### Changed
- Improved thread safety in UserManager when removing change listeners.
- Streamlined SDK initialization.

## [2.0.1] - 2017-04-28
### Fixed
- The `Future<LDClient>` returned from `LDClient.init` now also waits for the feature flag rules to be retrieved.

## [2.0.0] - 2017-04-10
### Added
- More configurable flag update mechanisms including the ability to disable streaming. See README.md for details.

### Changed
- API BREAKING CHANGE: Guava ListenableFuture is no longer returned from LDClient. Instead we're returning java.util.concurrent.Future.
- Added configurable background polling.
- Improved Json variation handling.
- Improved stream connection lifecycle management.
- Removed SLF4J logger in LDUser.
- Updated suggested Proguard rules for a smaller footprint.

### Fixed
- [Update to Latest version of OkHttp](https://github.com/launchdarkly/android-client-sdk/issues/20)

## [1.0.1] - 2016-11-17
### Added
- Suggested Proguard rules now include keep instructions. This should help with some GSON serialization issues.
- Log when GSON serialization problem may be occuring.

### Changed
- Updated GSON and okhttp-eventsource dependencies

## [1.0.0] - 2016-09-29
- First release of Android SDK.<|MERGE_RESOLUTION|>--- conflicted
+++ resolved
@@ -2,15 +2,13 @@
 
 All notable changes to the LaunchDarkly Android SDK will be documented in this file. This project adheres to [Semantic Versioning](http://semver.org).
 
-<<<<<<< HEAD
+## [3.6.0] - 2023-01-11
+### Added:
+- `LDConfig.Builder.applicationInfo()`, for configuration of application metadata that may be used in LaunchDarkly analytics or other product features. This does not affect feature flag evaluations.
+
 ## [4.1.1] - 2023-01-06
 ### Fixed:
 - The fix for unnecessarily long-lived polling connections in the [3.2.2](https://github.com/launchdarkly/android-client-sdk/releases/tag/3.2.2) release was incomplete: rather than turning off the keep-alive behavior, it only reduced it from 10 minutes to 5 minutes. It should now close the connection immediately after each request as intended.
-=======
-## [3.6.0] - 2023-01-11
-### Added:
-- `LDConfig.Builder.applicationInfo()`, for configuration of application metadata that may be used in LaunchDarkly analytics or other product features. This does not affect feature flag evaluations.
->>>>>>> 1c596720
 
 ## [3.5.1] - 2023-01-06
 ### Fixed:
