--- conflicted
+++ resolved
@@ -3,7 +3,10 @@
 
 All notable changes to the LaunchDarkly Android SDK will be documented in this file. This project adheres to [Semantic Versioning](http://semver.org).
 
-<<<<<<< HEAD
+## [3.3.1] - 2022-12-21
+### Fixed:
+- If the application is in the background when the SDK is started, the SDK will go into polling mode and immediately make a flag data request to LaunchDarkly. Previously, in this scenario the first poll would not happen until the background poll interval elapsed, so the SDK would effectively never have flag data at initialization time for an app or service that started in the background.
+
 ## [4.0.1] - 2022-12-19
 ### Fixed:
 - If the application is in the background when the SDK is started, the SDK will go into polling mode and immediately make a flag data request to LaunchDarkly. Previously, in this scenario the first poll would not happen until the background poll interval elapsed, so the SDK would effectively never have flag data at initialization time for an app or service that started in the background.
@@ -38,12 +41,6 @@
 - The `alias` method no longer exists because alias events are not needed in the new context model.
 - The `autoAliasingOptOut` and `inlineUsersInEvents` options no longer exist because they are not relevant in the new context model.
 
-=======
-## [3.3.1] - 2022-12-21
-### Fixed:
-- If the application is in the background when the SDK is started, the SDK will go into polling mode and immediately make a flag data request to LaunchDarkly. Previously, in this scenario the first poll would not happen until the background poll interval elapsed, so the SDK would effectively never have flag data at initialization time for an app or service that started in the background.
-
->>>>>>> 33df726c
 ## [3.3.0] - 2022-12-02
 The primary purpose of this release is to introduce newer APIs for SDK configuration, corresponding to how configuration will work in the upcoming 4.0 release. The corresponding older APIs are now deprecated; switching from them to the newer ones now will facilitate migrating to 4.0 in the future. This also brings the Android SDK's API closer in line with other current LaunchDarkly SDKs, such as the Java SDK and the .NET SDKs.
 
