# Change log

All notable changes to the LaunchDarkly Android SDK will be documented in this file. This project adheres to [Semantic Versioning](http://semver.org).

<<<<<<< HEAD
=======
## [4.1.1] - 2023-01-06
### Fixed:
- The fix for unnecessarily long-lived polling connections in the [3.2.2](https://github.com/launchdarkly/android-client-sdk/releases/tag/3.2.2) release was incomplete: rather than turning off the keep-alive behavior, it only reduced it from 10 minutes to 5 minutes. It should now close the connection immediately after each request as intended.

>>>>>>> 50a6a3c7
## [3.5.1] - 2023-01-06
### Fixed:
- The fix for unnecessarily long-lived polling connections in the [3.2.2](https://github.com/launchdarkly/android-client-sdk/releases/tag/3.2.2) release was incomplete: rather than turning off the keep-alive behavior, it only reduced it from 10 minutes to 5 minutes. It should now close the connection immediately after each request as intended.

## [4.1.0] - 2022-12-22
### Added:
- `StreamingDataSourceBuilder.streamEvenInBackground`, an option for allowing the SDK to maintain a streaming data connection even when the application is in the background.

## [3.5.0] - 2022-12-22
### Added:
- `StreamingDataSourceBuilder.streamEvenInBackground`, an option for allowing the SDK to maintain a streaming data connection even when the application is in the background.

## [3.4.0] - 2022-12-22
_This release is broken and should not be used. It was an accidental duplicate of 4.1.0._

## [3.3.1] - 2022-12-21
### Fixed:
- If the application is in the background when the SDK is started, the SDK will go into polling mode and immediately make a flag data request to LaunchDarkly. Previously, in this scenario the first poll would not happen until the background poll interval elapsed, so the SDK would effectively never have flag data at initialization time for an app or service that started in the background.

## [4.0.1] - 2022-12-19
### Fixed:
- If the application is in the background when the SDK is started, the SDK will go into polling mode and immediately make a flag data request to LaunchDarkly. Previously, in this scenario the first poll would not happen until the background poll interval elapsed, so the SDK would effectively never have flag data at initialization time for an app or service that started in the background.

## [4.0.0] - 2022-12-07
The latest version of this SDK supports LaunchDarkly's new custom contexts feature. Contexts are an evolution of a previously-existing concept, "users." Contexts let you create targeting rules for feature flags based on a variety of different information, including attributes pertaining to users, organizations, devices, and more. You can even combine contexts to create "multi-contexts." 

This feature is only available to members of LaunchDarkly's Early Access Program (EAP). If you're in the EAP, you can use contexts by updating your SDK to the latest version and, if applicable, updating your Relay Proxy. Outdated SDK versions do not support contexts, and will cause unpredictable flag evaluation behavior.

If you are not in the EAP, only use single contexts of kind "user", or continue to use the user type if available. If you try to create contexts, the context will be sent to LaunchDarkly, but any data not related to the user object will be ignored.

For detailed information about this version, please refer to the list below. For information on how to upgrade from the previous version, please read the [migration guide](https://docs.launchdarkly.com/sdk/client-side/android/migration-3-to-4).

### Added:
- In `com.launchDarkly.sdk`, the types `LDContext` and `ContextKind` define the new context model.
- For all SDK methods that took an `LDUser` parameter, there is now an overload that takes an `LDContext`. The SDK still supports `LDUser` for now, but `LDContext` is the preferred model and `LDUser` may be removed in a future version.
- The `TestData` class in `com.launchdarkly.sdk.android.integrations` is a new way to inject feature flag data programmatically into the SDK for testing—either with fixed values for each flag, or with targeting logic that can return different values for different contexts.

### Changed _(breaking changes from 3.x)_:
- It was previously allowable to set a user key to an empty string. In the new context model, the key is not allowed to be empty. Trying to use an empty key will cause evaluations to fail and return the default value.
- There is no longer such a thing as a `secondary` meta-attribute that affects percentage rollouts. If you set an attribute with that name in `LDContext`, it will simply be a custom attribute like any other.
- The `anonymous` attribute in `LDUser` is now a simple boolean, with no distinction between a false state and a null state.

### Changed (behavioral changes):
- The SDK no longer uses Android's `AlarmManager` API to schedule background polling of flag data. Instead, it uses a simple worker thread. `AlarmManager` notifications could wake up a sleeping device, which is not desirable just for getting flag data.
- Analytics event data now uses a new JSON schema due to differences between the context model and the old user model.
- The SDK no longer adds `device` and `os` values to the user attributes. Applications that wish to use device/OS information in feature flag rules must explicitly add such information.

### Removed:
- Removed all types, fields, and methods that were deprecated as of the most recent 3.x release.
- Removed the `secondary` meta-attribute in `LDUser` and `LDUser.Builder`.
- The `alias` method no longer exists because alias events are not needed in the new context model.
- The `autoAliasingOptOut` and `inlineUsersInEvents` options no longer exist because they are not relevant in the new context model.

## [3.3.0] - 2022-12-02
The primary purpose of this release is to introduce newer APIs for SDK configuration, corresponding to how configuration will work in the upcoming 4.0 release. The corresponding older APIs are now deprecated; switching from them to the newer ones now will facilitate migrating to 4.0 in the future. This also brings the Android SDK's API closer in line with other current LaunchDarkly SDKs, such as the Java SDK and the .NET SDKs.

Previously, most configuration options were set by setter methods in `LDConfig.Builder`. These are being superseded by builders that are specific to one area of functionality: for instance, `Components.streamingDataSource()` and `Components.pollingDataSource()` provide builders/factories that have options specific to streaming or polling, and the SDK's many options related to analytics events are now in a builder returned by `Components.sendEvents()`. Using this newer API makes it clearer which options are for what, and makes it impossible to write contradictory configurations like `.stream(true).pollingIntervalMillis(30000)`.

The new configuration builders also include some options for SDK behavior that could not previously be configured; see "Added".

### Added:
- `Components`, containing factory methods for the various configuration builders.
- Configuration builder classes in `com.launchdarkly.sdk.android.integrations`: `StreamingDataSourceBuilder`, `PollingDataSourceBuilder`, `EventProcessorBuilder`, `HttpConfigurationBuilder`, `ServiceEndpointsBuilder`.
- It is now possible to entirely disable analytics events, by setting `LDConfig.Builder.events()` to `Components.noEvents()`.
- It is now possible to substitute a test fixture for the analytics events subsystem, by creating a custom implementation of `com.launchdarkly.sdk.android.subsystems.EventProcessor`.
- It is now possible to change the initial delay for reconnecting after a stream connection failure, with `StreamingDataSourceBuilder.initialReconnectDelayMillis()`.

### Deprecated:
(all in `LDConfig.Builder`)
- `pollingIntervalMillis`, `stream`: see `PollingDataSourceBuilder`.
- `backgroundPollingIntervalMillis`: see `PollingDataSourceBuilder` and `StreamingDataSourceBuilder`.
- `allAttributesPrivate`, `diagnosticRecordingIntervalMillis`, `eventsCapacity`, `eventsFlushIntervalMillis`, `inlineUsersInEvents`, `privateAttributes`: see `EventProcessorBuilder`.
- `connectionTimeoutMillis`, `headerTransform`, `useReport`, `wrapperName`, `wrapperVersion`: see `HttpConfigurationBuilder`.
- `streamUri`, `pollUri`, `eventsUri`: See `ServiceEndpointsBuilder`.

## [3.2.3] - 2022-11-16
### Fixed:
- The SDK no longer updates SharedPreferences data during every flag evaluation. It was using this to store summary counters for analytics events; however, the small chance that a subset of summary data could be lost, if the application terminated before events were delivered, was outweighed by the performance cost (and other types of analytics data were not being stored like this anyway). It now uses a simpler in-memory data structure. ([#194](https://github.com/launchdarkly/android-client-sdk/issues/194))

## [3.2.2] - 2022-10-27
### Fixed:
- The SDK was using a connection pool with a keep-alive interval of at least 10 minutes for polling requests. This has been removed and each request now uses a new connection. The keep-alive behavior was not desirable for foreground polling: foreground polling is only done if streaming was explicitly disabled, which would likely be because the application does _not_ want to leave a connection open. And it was of no use for background polling, since the interval for that is at least an hour. One undesirable consequence was that if the 10-minute interval expired after the device had gone to sleep, the small amount of network traffic involved in shutting down the connection could wake the device up again.

## [3.2.1] - 2022-09-28
### Fixed:
- The SDK now detects and cancels any repeating polling task that might have been left over from a previous run of the application. The potential problem was that if an application crashed or otherwise did not shut down cleanly, an "alarm" notification used by the SDK for polling could continue to exist, causing the application to be started again and to keep polling for LaunchDarkly flag data, even though the user intended to shut down the application. With this fix, such an unintended restart could still happen once, but the SDK will detect this condition and stop the notification from continuing to fire. In the future the SDK may be changed more broadly to stop using the AlarmManager API so that such restarts cannot happen at all, but this fix mitigates the problem in the meantime. ([#188](https://github.com/launchdarkly/android-client-sdk/issues/188))

## [3.2.0] - 2022-08-23
The purpose of this release is to introduce a new logging facade, [`com.launchdarkly.logging`](https://github.com/launchdarkly/java-logging), to streamline how logging works in LaunchDarkly Java and Android code.

Previously, the Android SDK always used Timber for logging. This sometimes led to conflicts with an application's separate use of Timber, as described in [#88](https://github.com/launchdarkly/android-client-sdk/issues/88) and [#147](https://github.com/launchdarkly/android-client-sdk/issues/147).

In this release, the default behavior is still to use Timber, but the logging facade can also be configured programmatically to do simple Android logging without Timber, or to forward output to another framework such as `java.util.logging`, or to multiple destinations, or to capture output in memory. In a future major version release, the default behavior may be changed so that the SDK does not require Timber as a dependency.

### Added:
- In [`LDConfig.Builder`](https://javadoc.io/doc/com.launchdarkly/launchdarkly-android-client-sdk/latest/com/launchdarkly/sdk/android/LDConfig.Builder.html), the new methods `logAdapter`, `logLevel`, and `loggerName`, for the new logging capabilities mentioned above.
- New class `LDTimberLogging` for configuring the SDK's Timber integration.
- New class `LDAndroidLogging` for configuring the SDK to use the Android logging API without Timber.

## [3.1.8] - 2022-08-23
### Changed:
- Changed throttling/jitter logic that used `java.util.Random` to use `java.security.SecureRandom`. Even though in this case it is not being used for any cryptographic purpose, but only to produce a pseudo-random delay, static analysis tools may still report every use of `java.util.Random` as a security risk by default. The purpose of this change is simply to avoid such warnings; it has no practical effect on the behavior of the SDK.

### Fixed:
- The map of existing `LDClient` instances was not being cleared after calling `close()`. ([#108](https://github.com/launchdarkly/android-client-sdk/issues/108))
- Fixed a bug that caused an `ExecutorService` object to be unnecessarily created when `flush()` was called.
- The SDK did not correctly persist versioning information when a flag was deleted or archived. In an edge case where flag updates are received out of order, this could cause a deleted flag to appear to be undeleted.
- Setting `baseUri` or `streamUri` to a URI with a trailing slash could cause requests to fail. Now the SDK works correctly regardless of whether these URIs have a trailing slash or not.
- The SDK was including `"anonymous": false` in analytics event data for users where the `anonymous` property had not been set at all. In the current user model, `"anonymous": false` is subtly different from not setting the property (flag rules referencing `anonymous` will only work if it is explicitly set), so the event data should accurately represent this by omitting the property if it was omitted.
- Fixed a bug that could cause a NullPointerException when calling `variation` methods, in an edge case where the SDK received inconsistent data of a kind that the LaunchDarkly services would not normally send (an evaluation result with a value but no variation). This should not be possible in practice, but could happen in test scenarios.

## [3.1.7] - 2022-08-17
### Fixed:
- All Timber logs now use a consistent tag `LaunchDarklySdk`. (Thanks, [audkar](https://github.com/launchdarkly/android-client-sdk/pull/178)!)

## [3.1.6] - 2022-08-01
### Added:
- CI builds now include the [SDK test harness](https://github.com/launchdarkly/sdk-test-harness), a standardized contract test suite that validates the SDK's behavior against simulated LaunchDarkly endpoints.

### Fixed:
- Deadlock between `Throttler` and `ConnectivityManager`. (Thanks, [res0nance](https://github.com/launchdarkly/android-client-sdk/pull/163)!)
- Remove object-level locking in `LDClient` that caused synchronous `init()`s to unnecessarily block other methods, resulting in ANRs.

## [3.1.5] - 2022-05-05

### Fixed
- Prevent `NullPointerException` when event buffer is full and `diagnosticOptOut` is true. (Thanks, [mattyway](https://github.com/launchdarkly/android-client-sdk/pull/160)!)

## [3.1.4] - 2022-03-23
### Fixed
- Removed Android Appcompat dependency.
- Bump version of okhttp from 4.9.1 to 4.9.2.
- Prevent multiple allocations of the DiagnosticEventProcessor.
- Removed application `android:label` attribute from the SDK's manifest. (Thanks, [Exaper](https://github.com/launchdarkly/android-client-sdk/pull/156)!)

## [3.1.3] - 2022-02-24
### Fixed
- Add explicit proguard directives for keeping BroadcastReceivers
- Bump version of git-publish gradle plugin from 3.0.0 to 3.0.1.

## [3.1.2] - 2021-12-17
### Fixed
- Bump version of gson dependency from 2.8.6 to 2.8.9.

## [3.1.1] - 2021-09-03
### Fixed
- Removed the `android:allowBackup` tag from the SDK's `AndroidManifest.xml` file to avoid requiring applications to explicitly replace the tag if given a different value. ([#138](https://github.com/launchdarkly/android-client-sdk/issues/138))
- Changed the SDK's network detection check to consider network transport over a VPN as a connected state. This fixes an issue where the SDK would prevent network requests on a VPN due to considering the network to be unavailable. (Thanks, [lguipeng](https://github.com/launchdarkly/android-client-sdk/pull/137)!)

## [3.1.0] - 2021-08-06
### Added
- The SDK now supports the ability to control the proportion of traffic allocation to an experiment. This works in conjunction with a new platform feature now available to early access customers.

## [3.0.2] - 2021-07-16
### Fixed
- Catch `SecurityException` when thrown on call to `getNetworkCapabilities` used to detect current network availability. ([#129](https://github.com/launchdarkly/android-client-sdk/issues/129))
- Explicitely flag `PendingIntent`s as `FLAG_IMMUTABLE` on Android SDK versions that support doing so. Explicitly specifying mutability is required when targeting Android S+. ([#133](https://github.com/launchdarkly/android-client-sdk/issues/133))

## [3.0.1] - 2021-06-25
### Fixed
- The Android manifest has been updated to explicitly specify the `android:exported` attribute on declared `receiver` elements. This is to meet [new requirements](https://developer.android.com/about/versions/12/behavior-changes-12#exported) in the upcoming Android 12 release.
- Increased the compile-time dependency on `jackson-databind` to 2.10.5.1, due to [CVE-2020-25649](https://nvd.nist.gov/vuln/detail/CVE-2020-25649).
- Update the dependency on the shared [launchdarkly/java-sdk-common](https://github.com/launchdarkly/java-sdk-common) to 1.1.2 to prevent Jackson from showing up as a transitive dependency in tools that inspect module metadata.

## [2.14.2] - 2021-06-02
### Fixed
- Added check to prevent `NullPointerException` in `DiagnosticEventProcessor.stopScheduler` when `LDClient.close` is called before the application is foregrounded when the SDK was initialized in the background. ([#127](https://github.com/launchdarkly/android-client-sdk/issues/127))
- Log message warning that JSON flag was requested as a String has been updated to include the key of the flag requested to assist in discovering which flag is being requested with an unexpected type. ([#116](https://github.com/launchdarkly/android-client-sdk/issues/116))

## [3.0.0] - 2021-05-07
This major version has an accompanying [Migration Guide](https://docs.launchdarkly.com/sdk/client-side/android/migration-2-to-3). Please see the guide for more information on updating to this version of the SDK, as the following is just a summary of the changes.

Usages of `Gson` provided types have been removed from the public API, replacing `JsonElement` with `LDValue` provided by the SDK. `LDValue` can represent the same values as a `JsonElement`, but has a diferent API. See the [API documentation](https://launchdarkly.github.io/android-client-sdk/com/launchdarkly/sdk/LDValue.html) for a detailed reference.
### Added
- `LDConfig.Builder` customization:
  * The `autoAliasingOptOut` configuration option that is used to control the new automatic aliasing behavior of the `identify` method; by setting `autoAliasingOptOut` to true, `identify` will not automatically generate alias events.
  * The `headerTransform` configuration option that supersedes the previous `additionalHeaders` configuration option by allowing fully dynamic updating of headers for requests the SDK makes to the LaunchDarkly service.
  * The `privateAttributes` configuration option that replaces `setPrivateAttributeNames`, specifying the private attributes as vararg `UserAttribute` arguments rather than a `Set<String>`. This allows easily specifying built-in attributes.
- `LDUser(String)` constructor that creates a fully default user.
- New accessors for `LDUser`
  * `getAttribute(UserAttribute)` for programmatically retrieving attribute values.
  * `getCustomAttributes()` for retrieving the currently set custom attributes.
  * `getPrivateAttributes()` for retrieving the attributes set to be private on this user.
  * `isAttributePrivate(UserAttribute)` for checking if a given attribute is private.
  * Getters for all built-in attributes, e.g. `getName()`
- New `LDUser.Builder` methods  overloads for `custom` and `privateCustom`:
  * `custom(String, boolean)` and `privateCustom(String, boolean)` for setting custom attributes to boolean values.
  * `custom(String, int)`, `privateCustom(String, int)`, `custom(String, double)`, and `privateCustom(String, double)` for setting custom attributes to numeric values.
  * `custom(String, LDValue)` and `privateCustom(String, LDValue)` for setting custom attributes to arbitrary data.
- The `UserAttribute` class, which provides a less error-prone way to refer to user attribute names in configuration. This class can also be used to get arbitrary attribute- `LDClient` functionality:
  * The `alias` method that is used to associate two user objects for analytics purposes with an alias event.
  * `jsonValueVariation` and `jsonValueVariationDetail`. These are equivalent to the removed `jsonVariation` and `jsonVariationDetail` other than using `LDValue` instead of `JsonElement`.
  * `trackData(String, LDValue)` which replaces `track(String, JsonElement)`. Other than changing to use `LDValue` the behavior is the same.
  * `trackMetric(String, LDValue, double)` which replaces `track(String, JsonElement, Double)`. This also uses `LDValue` rather than `JsonElement`, and requires a metric value. Otherwise use `trackData`.
- The `LDGson` and `LDJackson` classes, which allow SDK classes like `LDUser` to be easily converted to or from JSON using the popular Gson and Jackson frameworks.
- `EvaluationDetail.fromValue` and `EvaluationDetail.error` factory methods.
- `LDHeaderUpdater` interface for the new `headerTransform` configuration option.
### Fixed
- Fixed an issue where the SDK could log error level messages when attempting to send diagnostic events without an internet connection. The SDK will no longer attempt to send diagnostic events when an internet connection is known to be unavailable, and will not log an error level message if the connection fails. Thanks to @valeriyo for reporting ([#107](https://github.com/launchdarkly/android-client-sdk/issues/107)).
- Fixed an issue where `LDUser` instances created before calling `LDClient.init` without specifying a key would have the key `UNKNOWN_ANDROID` rather than a device unique key.
- Fixed an issue where flags listeners would be informed of changes to unchanged flags whenever the SDK receives an entire flag set (on a new stream connection, a poll request, or any stream updates behind a relay proxy).
- Fixed an issue where a `NullPointerException` is thrown if `LDClient.close()` is called multiple times.
- Improved the proguard/R8 configuration to allow more optimization. Thanks to @valeriyo for requesting ([#106](https://github.com/launchdarkly/android-client-sdk/issues/106))
- Fixed a potential issue where the SDK could cause additional throttling on requests to the backend service when previously throttled requests had been cancelled before completion.
### Changed (requirements/dependencies/build)
- Migrated from using the Android Support Libraries to using AndroidX from Jetpack. Using AndroidX requires the `android.useAndroidX` Android Gradle plugin flag to be set to `true` in your application's `gradle.properties` file. If your application previously set the `android.enableJetifier` Android Gradle plugin flag to `true` in it's `gradle.properties` file soley for the LaunchDarkly SDK, this flag can now be removed. Thanks to everyone who requested this enhancement ([#103](https://github.com/launchdarkly/android-client-sdk/issues/103)).
- The minimum Android API version has been raised from API level 16 (Android 4.1 Jelly Bean) to API level 21 (Android 5.0 Lollipop).
- The SDK no longer has a dependency on Google Play Services. This dependency was only used on pre-21 Android API levels to improve TLS 1.2 compatibility, as the minimum Android version has been raised to 21, the dependency is no longer necessary.
- The SDK is now built with modern Gradle (6.7, Android plugin 4.1.3) and uses Java 8.
### Changed (API)
- Package names have changed: the main SDK classes are now in `com.launchdarkly.sdk` and `com.launchdarkly.sdk.android`.
- All `LDConfig.Builder` setters have been renamed to remove the `set` prefix, e.g. `LDConfig.Builder.setMobileKey` has been renamed to `LDConfig.Builder.mobileKey`.
- `LDClient` API changes:
  * `boolVariation` and `intVariation` no longer use nullable object types for argument and return values, instead using primitive types, e.g. `Boolean boolVariation(String, Boolean)` became `boolean boolVariation(String, boolean)`.
  * `boolVariationDetail` and `intVariationDetail` no longer use nullable object types for argument values, instead using primitive types, e.g. `boolVariationDetail(String, Boolean)` became `boolVariationDetail(String, boolean)`.
  * `allFlags()` now returns `Map<String, LDValue>` rather than `Map<String, ?>`. Rather than the returned `Map` containing `Boolean`, `Float`, and `String` typed objects, with JSON values represented as strings, the `Map` contains `LDValue` typed objects which return the source type (including complex types such as JSON arrays and objects).
- `EvaluationDetail.getVariationIndex()` now returns `int` instead of `Integer`. No variation index is now represented as the constant `EvaluationReason.NO_VARIATION`.
- `EvaluationReason` is now a single concrete class rather than an abstract base class. Usages of the sub-classes can be replaced with the base class.
### Changed (behavioral)
- The default polling domain (configurable with `LDConfig.Builder.pollUri`) has changed from `app.launchdarkly.com` to `clientsdk.launchdarkly.com`.
- The default `eventsUri` used to send events to the service has changed from `https://mobile.launchdarkly.com/mobile` to `https://mobile.launchdarkly.com`. The SDK will now append the expected endpoint path (`/mobile`) to the configured `Uri`, which is more consistent with other LaunchDarkly SDKs.
- For compatibility with older SDK behavior, the `LDClient.stringVariation` method could be used to retrieve JSON flags in a serialized representation. This compatibility behavior has been removed, and attempts to request a JSON valued flag using `stringVariation` will behave the same as other mismatched type variation calls.
- The `LDClient.identify` method will now automatically generate an alias event when switching from an anonymous to a known user. This event associates the two users for analytics purposes as they most likely represent a single person. This behavior can be disabled with the `autoAliasingOptOut` configuration option.
- All log messages are now tagged `LaunchDarklySdk` for easier filtering. Thanks to @valeriyo for the suggestion ([#113](https://github.com/launchdarkly/android-client-sdk/issues/113)).
- `LDUser` now overrides `equals`, `hashCode`, and `toString` with appropriate implementations.
- `LDUser.Builder.country(String)` and `LDUser.Builder.privateCountry(String)` no longer attempt to look up the country from the provided `String` (attempting to match it as an ISO-3166-1 alpha-2, alpha-3 code; or a country name) and set the country to the resultant IOS-3166-1 alpha-2 only if successful. The SDK no longer gives this attribute special behavior, and sets the user's country attribute directly as the provided `String`.
### Removed
- `LDConfig.Builder`:
  * `setBaseUri(Uri)` has been removed. Please use `setPollUri(Uri)` instead.
  * `setAdditionalHeaders(Map<String,String>)` has been removed. Please use `headerTransform(LDHeaderUpdater)` instead.
  * `setPrivateAttributeNames(Set<String>)` has been removed. Please use `privateAttributes(UserAttribute...)` instead.
- `LDUser.Builder`:
  * `country(LDCountryCode)` and `privateCountry(LDCountryCode)` have been removed. Use `country(String)` or `privateCountry(String)` to set the country value on a user.
  * `custom(String, Number)` and `privateCustom(String, Number)` have been removed. Use the `(String, int)` or `(String, double)` overloads instead.
  * `custom(String, Boolean)` and `privateCustom(String, Boolean)` have been removed. Use `custom(String, boolean)` or `privateCustom(String, boolean)` instead.
  * `custom(String, List<String>)`, `LDUser.customString(String, List<String>)`, `LDUser.privateCustomString(String, List<String>)`. Use `custom(String, LDValue)` and `privateCustom(String, LDValue)` instead.
  * `customNumber(String, List<Number>)` and `LDUser.privateCustomNumber(String, List<Number>)`. Use `custom(String, LDValue)` and `privateCustom(String, LDValue)` instead.
- `LDClient`:
  * `floatVariation` and `floatVariationDetail` have been removed. Use `doubleVariation` and `doubleVariationDetail` instead.
  * `jsonVariation` and `jsonVariationDetail` have been removed. Use `jsonValueVariation` and `jsonValueVariationDetail` instead.
  * `track(String, JsonElement)` and `track(String, JsonElement, Double)` overloads have been removed, please use the designated methods `trackData(String, LDValue)` and `trackMetric(String, LDValue, double)` instead.
- The public constructor for `EvaluationDetail` has been hidden. Use the new factory methods `EvaluationDetail.fromValue` and `EvaluationDetail.error` instead.
- The concrete sub-classes of `EvaluationReason` have been removed in favor of making `EvaluationReason` a concrete class. The accessors on the sub-classes have been moved to the base class. Instead of using `instanceOf` to determine the type, use `getKind()`.
- `LDCountryCode` has been removed as no SDK APIs use this class.
- All classes and interfaces in the `com.launchdarkly.sdk.android.flagstore`, `com.launchdarkly.sdk.android.gson`, `com.launchdarkly.sdk.android.response`, and `com.launchdarkly.sdk.android.tls` packages. These classes and interfaces were not intended for external use.
- `Debounce`, `FeatureFlagFetcher`, `SummaryEventSharedPreferences`, `UserSummaryEventSharedPreferences`, and `Util` in `com.launchdarkly.sdk.android`. These deprecated classes and interfaces were not intended for external use.


## [2.14.1] - 2021-01-14
### Fixed
- Before this release, the SDK could cause an uncaught exception on certain Android implementations, when scheduling a future poll request under certain situations. This fix extends a previous fix implemented in the [2.9.1 release](https://github.com/launchdarkly/android-client-sdk/releases/tag/2.9.1) of the SDK, which catches `SecurityException`s thrown by the alarm manager when registering an alarm for the next poll. This `SecurityException` was introduced by Samsung on their Lollipop and later Android implementions, and is thrown when the application has at least 500 existing alarms when registering a new alarm. After recent reports of the alarm manager throwing an `IllegalStateException` rather than a `SecurityException` under the same conditions but different Android implementations, this release broadens the exception handling when scheduling a poll request to safeguard against other exception types.

## [2.14.0] - 2020-12-17
### Added
- Added `LDConfig.Builder.setPollUri` configuration setter that is equivalent to the now deprecated `setBaseUri`.
- Added `LDConfig.getPollUri` configuration getter that is equivalent to the now deprecated `getPollUri`.
- Added `LDClient.doubleVariation` for getting floating point flag values as a `double`. This is preferred over the now deprecated `floatVariation`.
### Fixed
- Improved event summarization logic to avoid potential runtime exceptions. Thanks to @yzheng988 for reporting ([#105](https://github.com/launchdarkly/android-client-sdk/issues/105)).
- Internal throttling logic would sometimes delay new poll or stream connections even when there were no recent connections. This caused switching active user contexts using `identify` to sometimes delay retrieving the most recent flags, and therefore delay the completion of the returned `Future`.
### Changed
- The maximum delay the internal throttling logic could delay a flag request has been reduced to 60 seconds.
### Deprecated
- Deprecated `LDConfig.Builder.setBaseUri` and `LDConfig.getBaseUri`, please use `setPollUri` and `getPollUri` instead.
- Deprecated `LDClient.floatVariation`, please use `doubleVariation` for evaluating flags with floating point values.

## [2.13.0] - 2020-08-07
### Added
- Allow specifying additional headers to be included on HTTP requests to LaunchDarkly services using `LDConfig.Builder.setAdditionalHeaders`. This feature is to enable certain proxy configurations, and is not needed for normal use.

## [2.12.0] - 2020-05-29
### Added
- Added a new configuration option, `maxCachedUsers` to LDConfig. This option allows configuration of the limit to how many users have their flag values cached locally in the device's SharedPreferences.
### Fixed
- Fixed a NPE that could occur when calling a variation methods with a flag key that does not exist locally or is of the wrong type. This issue could only occur if a null fallback value was provided.
- Previously, the SDK manifest required the SET_ALARM permission. This permission was never used, so it has been removed.
### Changed
- For polling requests, the SDK uses OkHttp with a cache configured. Previously the cache directory was set to the main application cache directory. This has been changed to a subdirectory of the application cached directory.
### Deprecated
- Packages that contained only deprecated classes. `flagstore`, `flagstore.sharedprefs`, `gson`, `response`, and `tls`.

## [2.11.0] - 2020-02-28
### Added
- The SDK now periodically sends diagnostic data to LaunchDarkly, describing the version and configuration of the SDK, the Android API SDK version number, and performance statistics. No credentials, Android device IDs, or other identifiable values are included. This behavior can be disabled with `LDConfig.Builder.setDiagnosticOptOut(boolean)` or configured with `LDConfig.Builder.setDiagnosticRecordingInterval(int)`.
- New `LDConfig.Builder` field setters `setWrapperName(String)` and `setWrapperVersion(String)`. These allow a library wrapping the SDK (for example, the React Native SDK) to identify itself for usage data.
### Fixed
- Fixed an issue where in some cases the future associated with an `init` or `identify` call would never complete if the network status or foreground state changed before the future had completed. Also improved test coverage of this behavior.
### Deprecated
- `UserSummaryEventSharedPreferences`, `SummaryEventSharedPreferences`, `FeatureFlagFetcher`, `Util`, and `Debounce`. These classes were only intended for internal SDK use, and will be removed in the next major release to reduce the number of exposed classes.

## [2.10.0] - 2020-01-30
### Added
- The SDK now specifies a uniquely identifiable request header when sending events to LaunchDarkly to ensure that events are only processed once, even if the SDK sends them two times due to a failed initial attempt.
### Deprecated
- All classes in sub-packages, which were only intended for use by the SDK. These classes will be removed in the next major release.
- `LDCountryCode`, as well as `LDUser` setters that took `LDCountryCode` as an argument. The `String` overloads should be used instead, as these will be removed in the next major release. Until that release the additional validation on the country fields will remain, see the Javadoc for more information.

## [2.9.1] - 2020-01-03
### Fixed:
- Removed possibility of fatal `SecurityException` on Samsung devices that would be triggered when the SDK attempted to register an alarm to trigger a future poll when the application process already had 500 alarms registered. This limit is only present on Samsung's versions of Android Lollipop and later. The SDK will now catch this error if it occurs to prevent killing the host application.
- Rarely, the client would deliver its initial "identify" event to LaunchDarkly immediately rather than waiting for the configured flush interval.
- Fixed some malformed Javadoc comments.

## [2.9.0] - 2019-10-25
### Added
- Added support for new LaunchDarkly experimentation features. See `LDClient.track(String, JsonElement, Double)` for recording numeric metrics.
- Substantially improved test coverage for SDK behavior in different Application states (network connectivity and backgrounding).
### Fixed
- The `Future` returned by `LDClient.identify` could not complete as intended for certain connectivity states. When in a background state this could not complete until the next background polling cycle, or never if background polling was disabled.

## [2.8.5] - 2019-07-29
### Added:
- Added a CircleCI badge to the project readme.
### Fixed
- Fix a bug introduced in 2.8.0 that could cause the SDK to enter a bad state where it would no longer connect to the flag stream if `identify()` was called rapidly.
- Reverted an unintentional behavior change introduced in 2.8.0 when `LDClient.init` is given zero as the timeout argument. Before 2.8.0, this would not wait for initialization and return the client immediately. For 2.8.0-2.8.4 this was changed to wait indefinitely for initialization, 2.8.5 restores the earlier behavior.

## [2.8.4] - 2019-06-14
### Fixed
- Deadlock when waiting on main thread for `identify` call.
- ConcurrentModificationException caused by PollingUpdater or ConnectivityReceiver iterating over LDClient instances during initialization.

## [2.8.3] - 2019-05-22
### Added
- Improved error handling on flag store migration.
### Fixed
- ClassCastException when migrating flag store from certain early Android SDK versions.

## [2.8.2] - 2019-05-14
### Fixed
- Thread leak (introduced in 2.8.0) when calling `identify()` on `LDClient` instances.

## [2.8.1] - 2019-05-06
### Changed
- Changed the artifact id from `com.launchdarkly:launchdarkly-android-client` to `com.launchdarkly:launchdarkly-android-client-sdk`
- Changed repository references to use the new URL

There are no other changes in this release. Substituting `com.launchdarkly:launchdarkly-android-client` version 2.8.0 with `com.launchdarkly:launchdarkly-android-client-sdk` version 2.8.1 will not affect functionality.

## [2.8.0] - 2019-05-03
### Added
- LDAllFlagsListener interface that can be registered to a LDClient instance. The SDK will call the listener's onChange method whenever it receives an update, passing a list of any flag keys that were updated to the listener.
- Class ConnectionInformation that contains information about the current status of the SDK. This class can be retrieved with the method getConnectionInformation on a LDClient instance and contains information on the current connectivity mode, timestamps of most recent successful and unsuccessful connections to LaunchDarkly, as well as information on the most recent connection failure (if any).
- LDStatusListener interface that can be registered to a LDClient instance. The interface has a method onConnectionModeChanged that will be called when the LDClient instance transitions between connectivity modes (due to foreground status changes, network connectivity changing, or explicitly being set). The listener also has a method onInternalFailure that will be called when the instance experiences a failure updating it's flag store. The SDK is expected to recover from these failures, the listener is supplied to allow more informed monitoring of any underlying reasons the flag store may be not up to date.
- Demo of new ConnectionInformation functionality to example application.
### Removed
- Internal usages of Guava
### Fixed
- Potential issue that could cause dropping of flag updates if SDK received updates in close succession.
- SDK will no longer assume that the application is started in the foreground, which can be untrue if started by Android's ActivityManager in response to a broadcast.
### Note on future releases

The LaunchDarkly SDK repositories are being renamed for consistency. This repository is now `android-client-sdk` rather than `android-client`.

The artifact id will also change. In the 2.8.0 release, it is still `com.launchdarkly:launchdarkly-android-client`; in all future releases, it will be `com.launchdarkly:launchdarkly-android-client-sdk`. No further updates to the `com.launchdarkly:launchdarkly-android-client` artifact will be published after this release.

## [2.7.0] - 2019-04-02
### Added
- The new configuration option `setEvaluationReasons(true)` causes LaunchDarkly to report information about how each feature flag value was determined; you can access this information with the new client methods `boolVariationDetail`, `stringVariationDetail`, etc. The new methods return an object that contains both the flag value and a "reason" object which will tell you, for instance, if the user was individually targeted for the flag or was matched by one of the flag's rules, or if the flag returned the default value due to an error. For more information, see the SDK Reference Guide on [evaluation reasons](https://docs.launchdarkly.com/sdk/concepts/evaluation-reasons).
- The new client method `getVersion()` returns the version string of the SDK.
### Fixed
- Bug causing `boolVariation`, `intVariation`, and `floatVariation` to always return `null` if `fallback` argument was `null`.
- Potential issue where environment versions for flag updates could compare incorrectly due to floating point coercion.
- Summary events for unknown flags (flags evaluated without any stored value, variation, or version) now include the returned value as intended.
- Inaccurate events caused by data for flag version and variation being unsynchronized with flag value.
- Bug causing some events to be dropped from summary counts due to data race in sending and updating summary events.
- Potential `ClassCastException` crash on some devices due to old version of OkHttp.
- Improved documentation comments throughout.
- Crash on migration when no primary mobile key is specified.
### Removed
- CircleCI V1 config file
## [2.6.0] - 2019-01-22
### Added
- Support for connecting to multiple environments through LDClient interface.
- Security provider hot patch for devices without support for TLSv1.2 (requires Google Play Services to be successful).
### Changed
- Use Timber formatting instead of String concatenation in logging.
- Replace Log calls with Timber in example app.
### Fixed
- Client now parses and stores flag version information correctly in polling mode, allowing these fields to be included in feature and summary events.
- Prevent example app from permanently closing LDClient on first backgrounding.
### Removed
- Support for Android Ice Cream Sandwich, 4.0.3, API 15
## [2.5.4] - 2018-10-25
### Changed
- Outbound HTTP requests now have an authentication scheme token in `Authorization` request headers

### Fixed
- Polling for flag updates might block the main thread
- Refactored map synchronization to avoid crashes in apps build with Gradle 3.3.0-alpha11
- Restored support for network connectivity detection in Android 7.0+ devices

## [2.5.3] - 2018-09-27
### Fixed
- Restored support for initializing `LDClient` on non-main threads

## [2.5.2] - 2018-09-11
### Fixed
- Handling of `Future` returned by `LDClient.init()`
- `Date` HTTP header parsing specifies US locale

## [2.5.1] - 2018-08-13
### Fixed
- `ClassCastException` when calling `variation` methods due to internal storage schema changes between releases 2.3.x and 2.4.0.
- `LDUser.Builder.custom()` no longer returns `UnsupportedOperationException`.

## [2.5.0] - 2018-06-12
### Changed
- `LDClient#identify(LDUser)` now returns a `Future<Void>` so that the app can be notified when flag values have been refreshed for the updated user.

## [2.4.1] - 2018-06-06
### Fixed
- Removed the unused `com.noveogroup.android:android-logger` dependency that prevented some consuming apps from assembling.

## [2.4.0] - 2018-06-03
### Added
- To reduce the network bandwidth used for analytics events, feature request events are now sent as counters rather than individual events, and user details are now sent only at intervals rather than in each event. These behaviors can be modified through the LaunchDarkly UI and with the new configuration option `inlineUsersInEvents`. For more details, read [Data Export](https://docs.launchdarkly.com/home/data-export).
- New method `setInlineUsersInEvents` in `LDConfig`. When `true` includes the full user (excluding private attributes) in analytics `feature` and `custom` events. When `false` includes only the `userKey`. Default: `false`.

### Changed
- Updated `Timber` dependency to version `4.7.0`.

## [2.3.2] - 2018-05-02
### Fixed
- Application class removed from SDK, to avoid conflict with apps

## [2.3.1] - 2018-04-20
### Changed
- SDK logging is now using [Timber](https://github.com/JakeWharton/timber).
- Increased the maximum backoff time for stream reconnection to 1 hour.
- The `setOnline()` method may be throttled if called too frequently.

## [2.3.0] - 2018-03-21
### Added
- Support for enhanced feature streams, facilitating reduced SDK initialization times.

## [2.2.1] - 2018-03-11
### Changed
- The minimum polling interval is now 5 minutes, and the default event publishing interval is 30 seconds.
- HTTP requests are cached in the app's cache directory.
- The SDK now provides a `consumer-proguard-rules.pro` file containing recommended ProGuard rules.
- Due to a Guava dependency update, we recommend a new ProGuard rule which you may need to add if the rules in `consumer-proguard-rules.pro` are not applied automatically:
```
-dontwarn com.google.errorprone.annotations.**
```

### Fixed
- Restored support for Java 1.7.

## [2.2.0] - 2018-01-25
## Added
- Support for specifying [private user attributes](https://docs.launchdarkly.com/home/users/attributes) in order to prevent user attributes from being sent in analytics events back to LaunchDarkly. See the `allAttributesPrivate` and `setPrivateAttributeNames` methods on `LDConfig.Builder` as well as the `privateX` methods on `LDUser.Builder`.

## [2.1.1] - 2017-11-27
### Fixed
- `AndroidManifest.xml` no longer enforces `supportsRtl="true"`
- Client no longer reconnects after detecting an invalidated mobile key
- Client can be initialized outside the main thread. Thanks @jonathanmgrimm!

## [2.1.0] - 2017-10-13
### Added
- `LDConfig.Builder#setUseReport` method to allow switching the request verb from `GET` to `REPORT`. Do not use unless advised by LaunchDarkly.

### Changed
- `LDClient.init` validates that its arguments are non-null.

### Fixed
- Stream connections are closed completely when the app enters background mode.
- Fewer HTTP requests are made to the LaunchDarkly service when feature flags are updated frequently.
- Potential `NullPointerException` in the `variation` methods.
- Removed spurious error when `LDClient` is initialized while the device is offline.

## [2.0.5] - 2017-06-18
### Fixed
- Potential `ConcurrentModificationException` with `LDClient#unregisterFeatureFlagListener`

## [2.0.4] - 2017-05-26
### Changed
- Modified default and minimum background polling intervals.
- Improved http client lifecycle management.
- Improved offline saving of flags when switching users.

## [2.0.3] - 2017-05-18
### Changed
- Even better thread safety in UserManager when removing change listeners.

## [2.0.2] - 2017-05-03
### Changed
- Improved thread safety in UserManager when removing change listeners.
- Streamlined SDK initialization.

## [2.0.1] - 2017-04-28
### Fixed
- The `Future<LDClient>` returned from `LDClient.init` now also waits for the feature flag rules to be retrieved.

## [2.0.0] - 2017-04-10
### Added
- More configurable flag update mechanisms including the ability to disable streaming. See README.md for details.

### Changed
- API BREAKING CHANGE: Guava ListenableFuture is no longer returned from LDClient. Instead we're returning java.util.concurrent.Future.
- Added configurable background polling.
- Improved Json variation handling.
- Improved stream connection lifecycle management.
- Removed SLF4J logger in LDUser.
- Updated suggested Proguard rules for a smaller footprint.

### Fixed
- [Update to Latest version of OkHttp](https://github.com/launchdarkly/android-client-sdk/issues/20)

## [1.0.1] - 2016-11-17
### Added
- Suggested Proguard rules now include keep instructions. This should help with some GSON serialization issues.
- Log when GSON serialization problem may be occuring.

### Changed
- Updated GSON and okhttp-eventsource dependencies

## [1.0.0] - 2016-09-29
- First release of Android SDK.<|MERGE_RESOLUTION|>--- conflicted
+++ resolved
@@ -2,13 +2,10 @@
 
 All notable changes to the LaunchDarkly Android SDK will be documented in this file. This project adheres to [Semantic Versioning](http://semver.org).
 
-<<<<<<< HEAD
-=======
 ## [4.1.1] - 2023-01-06
 ### Fixed:
 - The fix for unnecessarily long-lived polling connections in the [3.2.2](https://github.com/launchdarkly/android-client-sdk/releases/tag/3.2.2) release was incomplete: rather than turning off the keep-alive behavior, it only reduced it from 10 minutes to 5 minutes. It should now close the connection immediately after each request as intended.
 
->>>>>>> 50a6a3c7
 ## [3.5.1] - 2023-01-06
 ### Fixed:
 - The fix for unnecessarily long-lived polling connections in the [3.2.2](https://github.com/launchdarkly/android-client-sdk/releases/tag/3.2.2) release was incomplete: rather than turning off the keep-alive behavior, it only reduced it from 10 minutes to 5 minutes. It should now close the connection immediately after each request as intended.
