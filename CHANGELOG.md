--- conflicted
+++ resolved
@@ -3,11 +3,11 @@
 
 All notable changes to the LaunchDarkly Android SDK will be documented in this file. This project adheres to [Semantic Versioning](http://semver.org).
 
-<<<<<<< HEAD
 ## [4.1.0] - 2022-12-22
-=======
+### Added:
+- `StreamingDataSourceBuilder.streamEvenInBackground`, an option for allowing the SDK to maintain a streaming data connection even when the application is in the background.
+
 ## [3.5.0] - 2022-12-22
->>>>>>> a054efb2
 ### Added:
 - `StreamingDataSourceBuilder.streamEvenInBackground`, an option for allowing the SDK to maintain a streaming data connection even when the application is in the background.
 
